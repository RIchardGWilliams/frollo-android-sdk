## Changelog

<<<<<<< HEAD
### 2.1.0

#### Changes
- Goals

#### Features
- Goals
=======
### 2.0.2

#### Changes
- Add Client ID to User Register & User (Password) Reset API requests
>>>>>>> bd9b9d93

### 2.0.1

#### Changes
- Token Injection (cherrypicked from 1.3.4)
- Bug Fix - Token Expiry Calculation (cherrypicked from 1.3.4)

### 2.0.0
- Custom Authentication - Custom handling of authentication can be provided to the SDK

#### Features
- Custom Authentication

<<<<<<< HEAD
=======
### 1.4.4

#### Changes
- Bug Fix - Revert back to use Frollo Host API v2.2. Will update to Frollo Host API v2.4 in a future version.

>>>>>>> bd9b9d93
### 1.4.3

#### Changes
- Token Injection (cherrypicked from 1.3.4)
- Bug Fix - Token Expiry Calculation (cherrypicked from 1.3.4)

### 1.4.2

#### Changes
- Update Frollo Host API version to 2.4 to support the refactored Account Balance Reports API.

### 1.4.1

#### Changes
- Refactor Aggregation - createProviderAccount to return the ID of the provider account created.

### 1.4.0

#### Changes
- Update Tagging APIs & methods
- Enhanced methods for Aggregation, Reports, Surveys, Messages
- Improved handling of logged out status

### 1.3.4

#### Changes
- Token Injection
- Bug Fix - Token Expiry Calculation

### 1.3.3

#### Changes
- Logout calls OAuth2 revoke token API

### 1.3.2

#### Changes
- Migrate user to new identity provider

### 1.3.1

#### Changes
- Allow custom parameters in authorization code flow

### 1.3.0
- Bills
- Enhanced Transaction - with Merchant location & phone
- Support for fetching latest published survey
- Auto dismiss flag for Messages
- Transaction tags

#### Features
- Bills
- Bill Payments
- Enriched merchant details on a Transaction

### 1.2.0
- Reports

#### Features
- Account Balance Reports
- Current Transaction Reports
- History Transaction Reports

### 1.1.0
- Surveys

#### Features
- Surveys

### 1.0.0
- Initial release

#### Features
- OAuth2 Authentication
- Aggregation
- Events
- Messages
- Notifications
- User<|MERGE_RESOLUTION|>--- conflicted
+++ resolved
@@ -1,6 +1,5 @@
 ## Changelog
 
-<<<<<<< HEAD
 ### 2.1.0
 
 #### Changes
@@ -8,12 +7,11 @@
 
 #### Features
 - Goals
-=======
+
 ### 2.0.2
 
 #### Changes
 - Add Client ID to User Register & User (Password) Reset API requests
->>>>>>> bd9b9d93
 
 ### 2.0.1
 
@@ -27,14 +25,11 @@
 #### Features
 - Custom Authentication
 
-<<<<<<< HEAD
-=======
 ### 1.4.4
 
 #### Changes
 - Bug Fix - Revert back to use Frollo Host API v2.2. Will update to Frollo Host API v2.4 in a future version.
 
->>>>>>> bd9b9d93
 ### 1.4.3
 
 #### Changes
