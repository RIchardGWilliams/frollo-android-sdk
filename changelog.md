## Changelog

<<<<<<< HEAD
### 2.0.0
- TBD
- Enhanced methods for Aggregation, Reports, Surveys, Messages
- Improved handling of logged out status

#### Features
- TBD
=======
### 1.3.1

#### Changes
- Allow custom parameters in authorization code flow
>>>>>>> 688bffa1

### 1.3.0
- Bills
- Enhanced Transaction - with Merchant location & phone
- Support for fetching latest published survey
- Auto dismiss flag for Messages
- Transaction tags

#### Features
- Bills
- Bill Payments
- Enriched merchant details on a Transaction

### 1.2.0
- Reports

#### Features
- Account Balance Reports
- Current Transaction Reports
- History Transaction Reports

### 1.1.0
- Surveys

#### Features
- Surveys

### 1.0.0
- Initial release

#### Features
- OAuth2 Authentication
- Aggregation
- Events
- Messages
- Notifications
- User<|MERGE_RESOLUTION|>--- conflicted
+++ resolved
@@ -1,6 +1,5 @@
 ## Changelog
 
-<<<<<<< HEAD
 ### 2.0.0
 - TBD
 - Enhanced methods for Aggregation, Reports, Surveys, Messages
@@ -8,12 +7,11 @@
 
 #### Features
 - TBD
-=======
+
 ### 1.3.1
 
 #### Changes
 - Allow custom parameters in authorization code flow
->>>>>>> 688bffa1
 
 ### 1.3.0
 - Bills
