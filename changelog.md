--- conflicted
+++ resolved
@@ -1,13 +1,16 @@
 ## Changelog
 
-<<<<<<< HEAD
 ### 2.0.1
-=======
+
+#### Changes
+- Token Injection
+- Bug Fix - Token Expiry Calculation
+
 ### 2.0.0
-- TBD
+- Custom Authentication - Custom handling of authentication can be provided to the SDK
 
 #### Features
-- TBD
+- Custom Authentication
 
 ### 1.4.4
 
@@ -38,37 +41,10 @@
 - Improved handling of logged out status
 
 ### 1.3.4
->>>>>>> cb86740f
 
 #### Changes
 - Token Injection
 - Bug Fix - Token Expiry Calculation
-<<<<<<< HEAD
-
-### 2.0.0
-- Custom Authentication - Custom handling of authentication can be provided to the SDK
-
-#### Features
-- Custom Authentication
-
-### 1.4.2
-
-#### Changes
-- Update Frollo Host API version to 2.4 to support the refactored Account Balance Reports API.
-
-### 1.4.1
-
-#### Changes
-- Refactor Aggregation - createProviderAccount to return the ID of the provider account created.
-
-### 1.4.0
-
-#### Changes
-- Update Tagging APIs & methods
-- Enhanced methods for Aggregation, Reports, Surveys, Messages
-- Improved handling of logged out status
-=======
->>>>>>> cb86740f
 
 ### 1.3.3
 
