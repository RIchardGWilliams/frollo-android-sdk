--- conflicted
+++ resolved
@@ -1,6 +1,5 @@
 ## Changelog
 
-<<<<<<< HEAD
 ### 2.1.0
 
 #### Changes
@@ -9,12 +8,11 @@
 #### Features
 - Goals
 - Update Frollo Host API version to 2.4
-=======
+
 ### 2.0.4
 
 #### Changes
 - Bug Fix - Do not delete DISABLED & UNSUPPORTED providers from database while saving response from refresh providers API
->>>>>>> 13fa2bbb
 
 ### 2.0.3
 
