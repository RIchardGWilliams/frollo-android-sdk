## Changelog

<<<<<<< HEAD
### 2.1.0

#### Changes
- Goals

#### Features
- Goals
=======
### 2.0.3

#### Changes
- Bug Fix - Revert back to use Frollo Host API v2.2. Will update to Frollo Host API v2.4 in a future version.
>>>>>>> 180ae2fa

### 2.0.2

#### Changes
- Add Client ID to User Register & User (Password) Reset API requests

### 2.0.1

#### Changes
- Token Injection (cherrypicked from 1.3.4)
- Bug Fix - Token Expiry Calculation (cherrypicked from 1.3.4)

### 2.0.0
- Custom Authentication - Custom handling of authentication can be provided to the SDK

#### Features
- Custom Authentication

### 1.4.4

#### Changes
- Bug Fix - Revert back to use Frollo Host API v2.2. Will update to Frollo Host API v2.4 in a future version.

### 1.4.3

#### Changes
- Token Injection (cherrypicked from 1.3.4)
- Bug Fix - Token Expiry Calculation (cherrypicked from 1.3.4)

### 1.4.2

#### Changes
- Update Frollo Host API version to 2.4 to support the refactored Account Balance Reports API.

### 1.4.1

#### Changes
- Refactor Aggregation - createProviderAccount to return the ID of the provider account created.

### 1.4.0

#### Changes
- Update Tagging APIs & methods
- Enhanced methods for Aggregation, Reports, Surveys, Messages
- Improved handling of logged out status

### 1.3.4

#### Changes
- Token Injection
- Bug Fix - Token Expiry Calculation

### 1.3.3

#### Changes
- Logout calls OAuth2 revoke token API

### 1.3.2

#### Changes
- Migrate user to new identity provider

### 1.3.1

#### Changes
- Allow custom parameters in authorization code flow

### 1.3.0
- Bills
- Enhanced Transaction - with Merchant location & phone
- Support for fetching latest published survey
- Auto dismiss flag for Messages
- Transaction tags

#### Features
- Bills
- Bill Payments
- Enriched merchant details on a Transaction

### 1.2.0
- Reports

#### Features
- Account Balance Reports
- Current Transaction Reports
- History Transaction Reports

### 1.1.0
- Surveys

#### Features
- Surveys

### 1.0.0
- Initial release

#### Features
- OAuth2 Authentication
- Aggregation
- Events
- Messages
- Notifications
- User<|MERGE_RESOLUTION|>--- conflicted
+++ resolved
@@ -1,6 +1,5 @@
 ## Changelog
 
-<<<<<<< HEAD
 ### 2.1.0
 
 #### Changes
@@ -8,12 +7,12 @@
 
 #### Features
 - Goals
-=======
+- Update Frollo Host API version to 2.4
+
 ### 2.0.3
 
 #### Changes
 - Bug Fix - Revert back to use Frollo Host API v2.2. Will update to Frollo Host API v2.4 in a future version.
->>>>>>> 180ae2fa
 
 ### 2.0.2
 
