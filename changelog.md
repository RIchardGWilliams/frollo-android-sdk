## Changelog

<<<<<<< HEAD
### 2.0.0
- TBD

#### Features
- TBD

### 1.4.2

#### Changes
- Update Frollo Host API version to 2.4 to support the refactored Account Balance Reports API.

### 1.4.1

#### Changes
- Refactor Aggregation - createProviderAccount to return the ID of the provider account created.

### 1.4.0

#### Changes
- Update Tagging APIs & methods
- Enhanced methods for Aggregation, Reports, Surveys, Messages
- Improved handling of logged out status
=======
### 1.3.4

#### Changes
- Token Injection
>>>>>>> ee00fc43

### 1.3.3

#### Changes
- Logout calls OAuth2 revoke token API

### 1.3.2

#### Changes
- Migrate user to new identity provider

### 1.3.1

#### Changes
- Allow custom parameters in authorization code flow

### 1.3.0
- Bills
- Enhanced Transaction - with Merchant location & phone
- Support for fetching latest published survey
- Auto dismiss flag for Messages
- Transaction tags

#### Features
- Bills
- Bill Payments
- Enriched merchant details on a Transaction

### 1.2.0
- Reports

#### Features
- Account Balance Reports
- Current Transaction Reports
- History Transaction Reports

### 1.1.0
- Surveys

#### Features
- Surveys

### 1.0.0
- Initial release

#### Features
- OAuth2 Authentication
- Aggregation
- Events
- Messages
- Notifications
- User<|MERGE_RESOLUTION|>--- conflicted
+++ resolved
@@ -1,11 +1,16 @@
 ## Changelog
 
-<<<<<<< HEAD
 ### 2.0.0
 - TBD
 
 #### Features
 - TBD
+
+### 1.4.3
+
+#### Changes
+- Token Injection (cherrypicked from 1.3.4)
+- Bug Fix - Token Expiry Calculation (cherrypicked from 1.3.4)
 
 ### 1.4.2
 
@@ -23,12 +28,12 @@
 - Update Tagging APIs & methods
 - Enhanced methods for Aggregation, Reports, Surveys, Messages
 - Improved handling of logged out status
-=======
+
 ### 1.3.4
 
 #### Changes
 - Token Injection
->>>>>>> ee00fc43
+- Bug Fix - Token Expiry Calculation
 
 ### 1.3.3
 
