--- conflicted
+++ resolved
@@ -25,7 +25,6 @@
 import us.frollo.frollosdk.model.api.aggregation.provideraccounts.ProviderAccountResponse
 import us.frollo.frollosdk.model.api.aggregation.provideraccounts.ProviderAccountUpdateRequest
 import us.frollo.frollosdk.model.api.aggregation.providers.ProviderResponse
-import us.frollo.frollosdk.model.api.aggregation.tags.SuggestedTagsResponse
 import us.frollo.frollosdk.model.api.aggregation.tags.TransactionTagResponse
 import us.frollo.frollosdk.model.api.aggregation.transactioncategories.TransactionCategoryResponse
 import us.frollo.frollosdk.model.api.aggregation.transactions.TransactionResponse
@@ -54,11 +53,7 @@
 
         // Tags URLs
         const val URL_USER_TAGS = "$URL_TRANSACTIONS/tags/user"
-<<<<<<< HEAD
-        const val URL_SUGGESTED_USER_TAGS = "$URL_TRANSACTIONS/tags/suggested"
-=======
         const val URL_SUGGESTED_TAGS = "$URL_TRANSACTIONS/tags/suggested"
->>>>>>> 7a2032aa
 
         // Transaction Category URLs
         const val URL_TRANSACTION_CATEGORIES = "aggregation/transactions/categories"
@@ -144,11 +139,6 @@
     @GET(URL_USER_TAGS)
     fun fetchUserTags(@QueryMap queryParams: Map<String, String>): Call<List<TransactionTagResponse>>
 
-<<<<<<< HEAD
-    @GET(URL_SUGGESTED_USER_TAGS)
-    fun fetchSuggestedUserTags(@QueryMap queryParams: Map<String, String>): Call<List<SuggestedTagsResponse>>
-=======
     @GET(URL_SUGGESTED_TAGS)
     fun fetchSuggestedTags(@QueryMap queryParams: Map<String, String>): Call<List<TransactionTagResponse>>
->>>>>>> 7a2032aa
 }