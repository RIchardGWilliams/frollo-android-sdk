--- conflicted
+++ resolved
@@ -39,6 +39,7 @@
 import us.frollo.frollosdk.model.coredata.reports.ReportTransactionHistory
 import us.frollo.frollosdk.model.coredata.user.User
 import us.frollo.frollosdk.model.coredata.aggregation.tags.TransactionTags
+import us.frollo.frollosdk.model.coredata.user.UserTags
 
 @Database(entities = [
     User::class,
@@ -155,15 +156,11 @@
 
         private val MIGRATION_3_4: Migration = object : Migration(3, 4) {
             override fun migrate(database: SupportSQLiteDatabase) {
-<<<<<<< HEAD
-                database.execSQL("CREATE TABLE IF NOT EXISTS transaction_tags (name text PRIMARY KEY NOT NULL, count integer, lastUsedAt text, createdAt text)")
-=======
 
                 // New changes in this migration:
                 // 1) Create table user tags
                 // 2) Alter transaction table to add a user tag
-                database.execSQL("CREATE TABLE IF NOT EXISTS user_tags (id INTEGER PRIMARY KEY AUTOINCREMENT NOT NULL, tag TEXT)")
->>>>>>> ff2032af
+                database.execSQL("CREATE TABLE IF NOT EXISTS transaction_tags (name text PRIMARY KEY NOT NULL, count integer, lastUsedAt text, createdAt text)")
                 database.execSQL("ALTER TABLE transaction_model ADD COLUMN `user_tags` TEXT")
             }
         }
