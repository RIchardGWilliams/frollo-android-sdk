/*
 * Copyright 2019 Frollo
 *
 * Licensed under the Apache License, Version 2.0 (the "License");
 * you may not use this file except in compliance with the License.
 * You may obtain a copy of the License at
 *
 *    http://www.apache.org/licenses/LICENSE-2.0
 *
 * Unless required by applicable law or agreed to in writing, software
 * distributed under the License is distributed on an "AS IS" BASIS,
 * WITHOUT WARRANTIES OR CONDITIONS OF ANY KIND, either express or implied.
 * See the License for the specific language governing permissions and
 * limitations under the License.
 */

package us.frollo.frollosdk.database

import android.app.Application
import androidx.room.Database
import androidx.room.Room
import androidx.room.RoomDatabase
import androidx.room.TypeConverters
import androidx.room.migration.Migration
import androidx.sqlite.db.SupportSQLiteDatabase
import us.frollo.frollosdk.database.dao.*
import us.frollo.frollosdk.model.api.messages.MessageResponse
import us.frollo.frollosdk.model.coredata.aggregation.accounts.Account
import us.frollo.frollosdk.model.coredata.aggregation.merchants.Merchant
import us.frollo.frollosdk.model.coredata.aggregation.provideraccounts.ProviderAccount
import us.frollo.frollosdk.model.coredata.aggregation.providers.Provider
import us.frollo.frollosdk.model.coredata.aggregation.transactioncategories.TransactionCategory
import us.frollo.frollosdk.model.coredata.aggregation.transactions.Transaction
import us.frollo.frollosdk.model.coredata.bills.Bill
import us.frollo.frollosdk.model.coredata.bills.BillPayment
import us.frollo.frollosdk.model.coredata.reports.ReportAccountBalance
import us.frollo.frollosdk.model.coredata.reports.ReportGroupTransactionHistory
import us.frollo.frollosdk.model.coredata.reports.ReportTransactionCurrent
import us.frollo.frollosdk.model.coredata.reports.ReportTransactionHistory
import us.frollo.frollosdk.model.coredata.user.User
import us.frollo.frollosdk.model.coredata.aggregation.tags.TransactionTag

@Database(entities = [
    User::class,
    MessageResponse::class,
    Provider::class,
    ProviderAccount::class,
    Account::class,
    Transaction::class,
    TransactionCategory::class,
    Merchant::class,
    ReportTransactionCurrent::class,
    ReportTransactionHistory::class,
    ReportGroupTransactionHistory::class,
    ReportAccountBalance::class,
    Bill::class,
    BillPayment::class,
    TransactionTag::class
], version = 4, exportSchema = true)

@TypeConverters(Converters::class)
abstract class SDKDatabase : RoomDatabase() {

    internal abstract fun users(): UserDao
    internal abstract fun messages(): MessageDao
    internal abstract fun providers(): ProviderDao
    internal abstract fun providerAccounts(): ProviderAccountDao
    internal abstract fun accounts(): AccountDao
    internal abstract fun transactions(): TransactionDao
    internal abstract fun transactionCategories(): TransactionCategoryDao
    internal abstract fun merchants(): MerchantDao
    internal abstract fun reportsTransactionCurrent(): ReportTransactionCurrentDao
    internal abstract fun reportsTransactionHistory(): ReportTransactionHistoryDao
    internal abstract fun reportGroupsTransactionHistory(): ReportGroupTransactionHistoryDao
    internal abstract fun reportsAccountBalance(): ReportAccountBalanceDao
    internal abstract fun bills(): BillDao
    internal abstract fun billPayments(): BillPaymentDao
    internal abstract fun userTags(): TransactionUserTagsDao

    companion object {
        private const val DATABASE_NAME = "frollosdk-db"

        @Volatile
        private var instance: SDKDatabase? = null // Singleton instantiation

        internal fun getInstance(app: Application): SDKDatabase {
            return instance ?: synchronized(this) {
                instance ?: create(app).also { instance = it }
            }
        }

        private fun create(app: Application): SDKDatabase =
                Room.databaseBuilder(app, SDKDatabase::class.java, DATABASE_NAME)
                        .allowMainThreadQueries() // Needed for some tests
                        //.fallbackToDestructiveMigration()
                        .addMigrations(MIGRATION_1_2, MIGRATION_2_3, MIGRATION_3_4)
                        .build()

        // Copy-paste of auto-generated SQLs from room schema json file
        // located in sandbox code after building under frollo-android-sdk/schemas/$version.json

        private val MIGRATION_1_2: Migration = object : Migration(1, 2) {
            override fun migrate(database: SupportSQLiteDatabase) {
                // New changes in this migration:
                // 1) Add new table/entity report_transaction_current and create indexes
                // 2) Add new table/entity report_transaction_history and create indexes
                // 3) Add new table/entity report_group_transaction_history and create indexes
                // 4) Add new table/entity report_account_balance and create indexes

                database.execSQL("CREATE TABLE IF NOT EXISTS `report_transaction_current` (`report_id` INTEGER PRIMARY KEY AUTOINCREMENT NOT NULL, `day` INTEGER NOT NULL, `linked_id` INTEGER, `linked_name` TEXT, `spend_value` TEXT, `previous_period_value` TEXT, `average_value` TEXT, `budget_value` TEXT, `filtered_budget_category` TEXT, `report_grouping` TEXT NOT NULL)")
                database.execSQL("CREATE INDEX `index_report_transaction_current_report_id` ON `report_transaction_current` (`report_id`)")
                database.execSQL("CREATE UNIQUE INDEX `index_report_transaction_current_linked_id_day_filtered_budget_category_report_grouping` ON `report_transaction_current` (`linked_id`, `day`, `filtered_budget_category`, `report_grouping`)")

                database.execSQL("CREATE TABLE IF NOT EXISTS `report_transaction_history` (`report_id` INTEGER PRIMARY KEY AUTOINCREMENT NOT NULL, `date` TEXT NOT NULL, `value` TEXT NOT NULL, `budget` TEXT, `period` TEXT NOT NULL, `filtered_budget_category` TEXT, `report_grouping` TEXT NOT NULL)")
                database.execSQL("CREATE INDEX `index_report_transaction_history_report_id` ON `report_transaction_history` (`report_id`)")
                database.execSQL("CREATE UNIQUE INDEX `index_report_transaction_history_date_period_filtered_budget_category_report_grouping` ON `report_transaction_history` (`date`, `period`, `filtered_budget_category`, `report_grouping`)")

                database.execSQL("CREATE TABLE IF NOT EXISTS `report_group_transaction_history` (`report_group_id` INTEGER PRIMARY KEY AUTOINCREMENT NOT NULL, `linked_id` INTEGER NOT NULL, `linked_name` TEXT NOT NULL, `value` TEXT NOT NULL, `budget` TEXT, `date` TEXT NOT NULL, `period` TEXT NOT NULL, `filtered_budget_category` TEXT, `report_grouping` TEXT NOT NULL, `transaction_ids` TEXT, `report_id` INTEGER NOT NULL)")
                database.execSQL("CREATE INDEX `index_report_group_transaction_history_report_group_id` ON `report_group_transaction_history` (`report_group_id`)")
                database.execSQL("CREATE UNIQUE INDEX `index_report_group_transaction_history_linked_id_date_period_filtered_budget_category_report_grouping` ON `report_group_transaction_history` (`linked_id`, `date`, `period`, `filtered_budget_category`, `report_grouping`)")

                database.execSQL("CREATE TABLE IF NOT EXISTS `report_account_balance` (`report_id` INTEGER PRIMARY KEY AUTOINCREMENT NOT NULL, `date` TEXT NOT NULL, `account_id` INTEGER NOT NULL, `currency` TEXT NOT NULL, `value` TEXT NOT NULL, `period` TEXT NOT NULL)")
                database.execSQL("CREATE INDEX `index_report_account_balance_report_id` ON `report_account_balance` (`report_id`)")
                database.execSQL("CREATE UNIQUE INDEX `index_report_account_balance_account_id_date_period` ON `report_account_balance` (`account_id`, `date`, `period`)")
            }
        }

        private val MIGRATION_2_3: Migration = object : Migration(2, 3) {
            override fun migrate(database: SupportSQLiteDatabase) {
                // New changes in this migration:
                // 1) Alter table/entity transaction_model - add columns: "merchant_name", "merchant_phone", "merchant_website", "merchant_location"
                // 2) Add new table/entity bill and create indexes
                // 3) Add new table/entity bill_payment and create indexes
                // 4) Alter table/entity message - add column: "auto_dismiss"

                database.execSQL("ALTER TABLE `transaction_model` ADD COLUMN `merchant_name` TEXT NOT NULL DEFAULT ''")
                database.execSQL("ALTER TABLE `transaction_model` ADD COLUMN `merchant_phone` TEXT")
                database.execSQL("ALTER TABLE `transaction_model` ADD COLUMN `merchant_website` TEXT")
                database.execSQL("ALTER TABLE `transaction_model` ADD COLUMN `merchant_location` TEXT")

                database.execSQL("CREATE TABLE IF NOT EXISTS `bill` (`bill_id` INTEGER NOT NULL, `name` TEXT, `description` TEXT, `bill_type` TEXT NOT NULL, `status` TEXT NOT NULL, `last_amount` TEXT, `due_amount` TEXT NOT NULL, `average_amount` TEXT NOT NULL, `frequency` TEXT NOT NULL, `payment_status` TEXT NOT NULL, `last_payment_date` TEXT, `next_payment_date` TEXT NOT NULL, `category_id` INTEGER, `merchant_id` INTEGER, `account_id` INTEGER, `note` TEXT, PRIMARY KEY(`bill_id`))")
                database.execSQL("CREATE INDEX `index_bill_bill_id` ON `bill` (`bill_id`)")
                database.execSQL("CREATE INDEX `index_bill_merchant_id` ON `bill` (`merchant_id`)")
                database.execSQL("CREATE INDEX `index_bill_category_id` ON `bill` (`category_id`)")
                database.execSQL("CREATE INDEX `index_bill_account_id` ON `bill` (`account_id`)")

                database.execSQL("CREATE TABLE IF NOT EXISTS `bill_payment` (`bill_payment_id` INTEGER NOT NULL, `bill_id` INTEGER NOT NULL, `name` TEXT NOT NULL, `merchant_id` INTEGER, `date` TEXT NOT NULL, `payment_status` TEXT NOT NULL, `frequency` TEXT NOT NULL, `amount` TEXT NOT NULL, `unpayable` INTEGER NOT NULL, PRIMARY KEY(`bill_payment_id`))")
                database.execSQL("CREATE INDEX `index_bill_payment_bill_payment_id` ON `bill_payment` (`bill_payment_id`)")
                database.execSQL("CREATE INDEX `index_bill_payment_bill_id` ON `bill_payment` (`bill_id`)")
                database.execSQL("CREATE INDEX `index_bill_payment_merchant_id` ON `bill_payment` (`merchant_id`)")

                database.execSQL("ALTER TABLE `message` ADD COLUMN `auto_dismiss` INTEGER NOT NULL DEFAULT 0")
            }
        }

        private val MIGRATION_3_4: Migration = object : Migration(3, 4) {
            override fun migrate(database: SupportSQLiteDatabase) {

                // New changes in this migration:
                // 1) Create table user tags
                // 2) Alter transaction table to add a user tag
<<<<<<< HEAD
                database.execSQL("CREATE TABLE IF NOT EXISTS transaction_tags (name text PRIMARY KEY NOT NULL, count integer, last_used_at text, created_at text)")
=======
                database.execSQL("CREATE TABLE IF NOT EXISTS transaction_user_tags (name TEXT PRIMARY KEY NOT NULL, count INTEGER DEFAULT 0, lastUsedAt TEXT, createdAt TEXT)")
>>>>>>> 0fb8ef49
                database.execSQL("ALTER TABLE transaction_model ADD COLUMN `user_tags` TEXT")
            }
        }
    }
}<|MERGE_RESOLUTION|>--- conflicted
+++ resolved
@@ -159,11 +159,7 @@
                 // New changes in this migration:
                 // 1) Create table user tags
                 // 2) Alter transaction table to add a user tag
-<<<<<<< HEAD
-                database.execSQL("CREATE TABLE IF NOT EXISTS transaction_tags (name text PRIMARY KEY NOT NULL, count integer, last_used_at text, created_at text)")
-=======
                 database.execSQL("CREATE TABLE IF NOT EXISTS transaction_user_tags (name TEXT PRIMARY KEY NOT NULL, count INTEGER DEFAULT 0, lastUsedAt TEXT, createdAt TEXT)")
->>>>>>> 0fb8ef49
                 database.execSQL("ALTER TABLE transaction_model ADD COLUMN `user_tags` TEXT")
             }
         }
