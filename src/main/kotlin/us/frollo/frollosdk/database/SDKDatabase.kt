--- conflicted
+++ resolved
@@ -520,6 +520,7 @@
                 // 4) New table - addresses
                 // 5) Alter account table - add new column payids
                 // 6) Alter transaction_model table - add new column reference, reason
+                // 7) Alter cards table - add digital wallet column
 
                 database.execSQL("CREATE TABLE IF NOT EXISTS `payday` (`status` TEXT NOT NULL, `frequency` TEXT NOT NULL, `next_date` TEXT, `previous_date` TEXT, `payday_id` INTEGER PRIMARY KEY AUTOINCREMENT NOT NULL)")
 
@@ -540,13 +541,10 @@
                 database.execSQL("CREATE INDEX IF NOT EXISTS `index_addresses_address_id` ON `addresses` (`address_id`)")
 
                 database.execSQL("ALTER TABLE `account` ADD COLUMN `payids` TEXT")
-<<<<<<< HEAD
-                database.execSQL("ALTER TABLE `card` ADD COLUMN `digital_wallets` TEXT")
-=======
 
                 database.execSQL("ALTER TABLE `transaction_model` ADD COLUMN `reference` TEXT")
                 database.execSQL("ALTER TABLE `transaction_model` ADD COLUMN `reason` TEXT")
->>>>>>> e1ac20cb
+                database.execSQL("ALTER TABLE `card` ADD COLUMN `digital_wallets` TEXT")
             }
         }
     }
