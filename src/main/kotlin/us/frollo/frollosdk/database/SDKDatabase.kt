/*
 * Copyright 2019 Frollo
 *
 * Licensed under the Apache License, Version 2.0 (the "License");
 * you may not use this file except in compliance with the License.
 * You may obtain a copy of the License at
 *
 *    http://www.apache.org/licenses/LICENSE-2.0
 *
 * Unless required by applicable law or agreed to in writing, software
 * distributed under the License is distributed on an "AS IS" BASIS,
 * WITHOUT WARRANTIES OR CONDITIONS OF ANY KIND, either express or implied.
 * See the License for the specific language governing permissions and
 * limitations under the License.
 */

package us.frollo.frollosdk.database

import android.content.Context
import androidx.room.Database
import androidx.room.Room
import androidx.room.RoomDatabase
import androidx.room.TypeConverters
import androidx.room.migration.Migration
import androidx.sqlite.db.SupportSQLiteDatabase
import net.sqlcipher.database.SQLiteDatabase.getBytes
import net.sqlcipher.database.SupportFactory
import us.frollo.frollosdk.core.FrolloSDKConfiguration
import us.frollo.frollosdk.database.dao.AccountDao
import us.frollo.frollosdk.database.dao.AddressDao
import us.frollo.frollosdk.database.dao.BillDao
import us.frollo.frollosdk.database.dao.BillPaymentDao
import us.frollo.frollosdk.database.dao.BudgetDao
import us.frollo.frollosdk.database.dao.BudgetPeriodDao
import us.frollo.frollosdk.database.dao.CDRConfigurationDao
import us.frollo.frollosdk.database.dao.CardDao
import us.frollo.frollosdk.database.dao.CompanyConfigDao
import us.frollo.frollosdk.database.dao.ConsentDao
import us.frollo.frollosdk.database.dao.ContactDao
import us.frollo.frollosdk.database.dao.DisclosureConsentDao
import us.frollo.frollosdk.database.dao.ExternalPartyDao
import us.frollo.frollosdk.database.dao.FeatureConfigDao
import us.frollo.frollosdk.database.dao.GoalDao
import us.frollo.frollosdk.database.dao.GoalPeriodDao
import us.frollo.frollosdk.database.dao.ImageDao
import us.frollo.frollosdk.database.dao.LinkConfigDao
import us.frollo.frollosdk.database.dao.MerchantDao
import us.frollo.frollosdk.database.dao.MessageDao
import us.frollo.frollosdk.database.dao.PaydayDao
import us.frollo.frollosdk.database.dao.ProviderAccountDao
import us.frollo.frollosdk.database.dao.ProviderDao
import us.frollo.frollosdk.database.dao.ReportAccountBalanceDao
import us.frollo.frollosdk.database.dao.ServiceOutageDao
import us.frollo.frollosdk.database.dao.TransactionCategoryDao
import us.frollo.frollosdk.database.dao.TransactionUserTagsDao
import us.frollo.frollosdk.database.dao.UserDao
import us.frollo.frollosdk.model.api.messages.MessageResponse
import us.frollo.frollosdk.model.coredata.address.Address
import us.frollo.frollosdk.model.coredata.aggregation.accounts.Account
import us.frollo.frollosdk.model.coredata.aggregation.merchants.Merchant
import us.frollo.frollosdk.model.coredata.aggregation.provideraccounts.ProviderAccount
import us.frollo.frollosdk.model.coredata.aggregation.providers.Provider
import us.frollo.frollosdk.model.coredata.aggregation.tags.TransactionTag
import us.frollo.frollosdk.model.coredata.aggregation.transactioncategories.TransactionCategory
import us.frollo.frollosdk.model.coredata.appconfiguration.CompanyConfig
import us.frollo.frollosdk.model.coredata.appconfiguration.FeatureConfig
import us.frollo.frollosdk.model.coredata.appconfiguration.LinkConfig
import us.frollo.frollosdk.model.coredata.bills.Bill
import us.frollo.frollosdk.model.coredata.bills.BillPayment
import us.frollo.frollosdk.model.coredata.budgets.Budget
import us.frollo.frollosdk.model.coredata.budgets.BudgetPeriod
import us.frollo.frollosdk.model.coredata.cards.Card
import us.frollo.frollosdk.model.coredata.cdr.CDRConfiguration
import us.frollo.frollosdk.model.coredata.cdr.Consent
import us.frollo.frollosdk.model.coredata.cdr.DisclosureConsent
import us.frollo.frollosdk.model.coredata.cdr.ExternalParty
import us.frollo.frollosdk.model.coredata.contacts.Contact
import us.frollo.frollosdk.model.coredata.goals.Goal
import us.frollo.frollosdk.model.coredata.goals.GoalPeriod
import us.frollo.frollosdk.model.coredata.images.Image
import us.frollo.frollosdk.model.coredata.payday.Payday
import us.frollo.frollosdk.model.coredata.reports.ReportAccountBalance
import us.frollo.frollosdk.model.coredata.servicestatus.ServiceOutage
import us.frollo.frollosdk.model.coredata.user.User

@Database(
    entities = [
        User::class,
        MessageResponse::class,
        Provider::class,
        ProviderAccount::class,
        Account::class,
        TransactionCategory::class,
        Merchant::class,
        ReportAccountBalance::class,
        Bill::class,
        BillPayment::class,
        TransactionTag::class,
        Goal::class,
        GoalPeriod::class,
        Budget::class,
        BudgetPeriod::class,
        Image::class,
        Consent::class,
        CDRConfiguration::class,
        Contact::class,
        Card::class,
        Payday::class,
        Address::class,
        ServiceOutage::class,
        CompanyConfig::class,
        FeatureConfig::class,
        LinkConfig::class,
        ExternalParty::class,
        DisclosureConsent::class
    ],
<<<<<<< HEAD
    version = 24, exportSchema = true
=======
    version = 23, exportSchema = true
>>>>>>> b5c13fe8
)

@TypeConverters(Converters::class)
abstract class SDKDatabase : RoomDatabase() {

    internal abstract fun users(): UserDao
    internal abstract fun messages(): MessageDao
    internal abstract fun providers(): ProviderDao
    internal abstract fun providerAccounts(): ProviderAccountDao
    internal abstract fun accounts(): AccountDao
    internal abstract fun transactionCategories(): TransactionCategoryDao
    internal abstract fun merchants(): MerchantDao
    internal abstract fun reportsAccountBalance(): ReportAccountBalanceDao
    internal abstract fun bills(): BillDao
    internal abstract fun billPayments(): BillPaymentDao
    internal abstract fun userTags(): TransactionUserTagsDao
    internal abstract fun goals(): GoalDao
    internal abstract fun goalPeriods(): GoalPeriodDao
    internal abstract fun budgets(): BudgetDao
    internal abstract fun budgetPeriods(): BudgetPeriodDao
    internal abstract fun images(): ImageDao
    internal abstract fun consents(): ConsentDao
    internal abstract fun cdrConfiguration(): CDRConfigurationDao
    internal abstract fun contacts(): ContactDao
    internal abstract fun cards(): CardDao
    internal abstract fun payday(): PaydayDao
    internal abstract fun addresses(): AddressDao
    internal abstract fun serviceOutages(): ServiceOutageDao
    internal abstract fun companyConfig(): CompanyConfigDao
    internal abstract fun featureConfig(): FeatureConfigDao
    internal abstract fun linkConfig(): LinkConfigDao
    internal abstract fun externalParty(): ExternalPartyDao
    internal abstract fun disclosureConsent(): DisclosureConsentDao

    companion object {
        private const val DEFAULT_DATABASE_NAME = "frollosdk-db" // WARNING: DO NOT USE this directly anywhere as the actual DB name is derived by appending the DB name prefix.

        @Volatile
        private var instance: SDKDatabase? = null // Singleton instantiation

        internal fun getInstance(context: Context, frolloSDKConfiguration: FrolloSDKConfiguration, dbNamePrefix: String? = null): SDKDatabase {
            return instance ?: synchronized(this) {
                instance ?: create(context, frolloSDKConfiguration, dbNamePrefix).also { instance = it }
            }
        }

        private fun create(context: Context, frolloSDKConfiguration: FrolloSDKConfiguration, dbNamePrefix: String? = null): SDKDatabase {
            val dbName = dbNamePrefix?.let { "$it-$DEFAULT_DATABASE_NAME" } ?: DEFAULT_DATABASE_NAME
            val state = SQLCipherUtils.getDatabaseState(context, dbName)
            if (state == SQLCipherUtils.State.UNENCRYPTED) {
                SQLCipherUtils.encrypt(context, dbName, frolloSDKConfiguration.sdkDBPassphrase.toCharArray())
            }

            val passphrase: ByteArray = getBytes(frolloSDKConfiguration.sdkDBPassphrase.toCharArray())
            val factory = SupportFactory(passphrase)
            return Room.databaseBuilder(context, SDKDatabase::class.java, dbName)
                .allowMainThreadQueries() // Needed for some tests
                .openHelperFactory(factory)
                // .fallbackToDestructiveMigration()
                .addMigrations(
                    MIGRATION_1_2,
                    MIGRATION_2_3,
                    MIGRATION_3_4,
                    MIGRATION_4_5,
                    MIGRATION_5_6,
                    MIGRATION_6_7,
                    MIGRATION_6_8,
                    MIGRATION_7_8,
                    MIGRATION_8_9,
                    MIGRATION_9_10,
                    MIGRATION_10_11,
                    MIGRATION_11_12,
                    MIGRATION_12_13,
                    MIGRATION_13_14,
                    MIGRATION_14_15,
                    MIGRATION_15_16,
                    MIGRATION_16_17,
                    MIGRATION_17_18,
                    MIGRATION_18_19,
                    MIGRATION_19_20,
                    MIGRATION_20_21,
                    MIGRATION_21_22,
<<<<<<< HEAD
                    MIGRATION_22_23,
                    MIGRATION_23_24
=======
                    MIGRATION_22_23

>>>>>>> b5c13fe8
                )
                .build()
        }


        // Copy-paste of auto-generated SQLs from room schema json file
        // located in sandbox code after building under frollo-android-sdk/schemas/$version.json

        private val MIGRATION_1_2: Migration = object : Migration(1, 2) {
            override fun migrate(database: SupportSQLiteDatabase) {
                // New changes in this migration:
                // 1) Add new table/entity report_transaction_current and create indexes
                // 2) Add new table/entity report_transaction_history and create indexes
                // 3) Add new table/entity report_group_transaction_history and create indexes
                // 4) Add new table/entity report_account_balance and create indexes

                database.execSQL("CREATE TABLE IF NOT EXISTS `report_transaction_current` (`report_id` INTEGER PRIMARY KEY AUTOINCREMENT NOT NULL, `day` INTEGER NOT NULL, `linked_id` INTEGER, `linked_name` TEXT, `spend_value` TEXT, `previous_period_value` TEXT, `average_value` TEXT, `budget_value` TEXT, `filtered_budget_category` TEXT, `report_grouping` TEXT NOT NULL)")
                database.execSQL("CREATE INDEX `index_report_transaction_current_report_id` ON `report_transaction_current` (`report_id`)")
                database.execSQL("CREATE UNIQUE INDEX `index_report_transaction_current_linked_id_day_filtered_budget_category_report_grouping` ON `report_transaction_current` (`linked_id`, `day`, `filtered_budget_category`, `report_grouping`)")

                database.execSQL("CREATE TABLE IF NOT EXISTS `report_transaction_history` (`report_id` INTEGER PRIMARY KEY AUTOINCREMENT NOT NULL, `date` TEXT NOT NULL, `value` TEXT NOT NULL, `budget` TEXT, `period` TEXT NOT NULL, `filtered_budget_category` TEXT, `report_grouping` TEXT NOT NULL)")
                database.execSQL("CREATE INDEX `index_report_transaction_history_report_id` ON `report_transaction_history` (`report_id`)")
                database.execSQL("CREATE UNIQUE INDEX `index_report_transaction_history_date_period_filtered_budget_category_report_grouping` ON `report_transaction_history` (`date`, `period`, `filtered_budget_category`, `report_grouping`)")

                database.execSQL("CREATE TABLE IF NOT EXISTS `report_group_transaction_history` (`report_group_id` INTEGER PRIMARY KEY AUTOINCREMENT NOT NULL, `linked_id` INTEGER NOT NULL, `linked_name` TEXT NOT NULL, `value` TEXT NOT NULL, `budget` TEXT, `date` TEXT NOT NULL, `period` TEXT NOT NULL, `filtered_budget_category` TEXT, `report_grouping` TEXT NOT NULL, `transaction_ids` TEXT, `report_id` INTEGER NOT NULL)")
                database.execSQL("CREATE INDEX `index_report_group_transaction_history_report_group_id` ON `report_group_transaction_history` (`report_group_id`)")
                database.execSQL("CREATE UNIQUE INDEX `index_report_group_transaction_history_linked_id_date_period_filtered_budget_category_report_grouping` ON `report_group_transaction_history` (`linked_id`, `date`, `period`, `filtered_budget_category`, `report_grouping`)")

                database.execSQL("CREATE TABLE IF NOT EXISTS `report_account_balance` (`report_id` INTEGER PRIMARY KEY AUTOINCREMENT NOT NULL, `date` TEXT NOT NULL, `account_id` INTEGER NOT NULL, `currency` TEXT NOT NULL, `value` TEXT NOT NULL, `period` TEXT NOT NULL)")
                database.execSQL("CREATE INDEX `index_report_account_balance_report_id` ON `report_account_balance` (`report_id`)")
                database.execSQL("CREATE UNIQUE INDEX `index_report_account_balance_account_id_date_period` ON `report_account_balance` (`account_id`, `date`, `period`)")
            }
        }

        private val MIGRATION_2_3: Migration = object : Migration(2, 3) {
            override fun migrate(database: SupportSQLiteDatabase) {
                // New changes in this migration:
                // 1) Alter table/entity transaction_model - add columns: "merchant_name", "merchant_phone", "merchant_website", "merchant_location"
                // 2) Add new table/entity bill and create indexes
                // 3) Add new table/entity bill_payment and create indexes
                // 4) Alter table/entity message - add column: "auto_dismiss"

                database.execSQL("ALTER TABLE `transaction_model` ADD COLUMN `merchant_name` TEXT NOT NULL DEFAULT ''")
                database.execSQL("ALTER TABLE `transaction_model` ADD COLUMN `merchant_phone` TEXT")
                database.execSQL("ALTER TABLE `transaction_model` ADD COLUMN `merchant_website` TEXT")
                database.execSQL("ALTER TABLE `transaction_model` ADD COLUMN `merchant_location` TEXT")

                database.execSQL("CREATE TABLE IF NOT EXISTS `bill` (`bill_id` INTEGER NOT NULL, `name` TEXT, `description` TEXT, `bill_type` TEXT NOT NULL, `status` TEXT NOT NULL, `last_amount` TEXT, `due_amount` TEXT NOT NULL, `average_amount` TEXT NOT NULL, `frequency` TEXT NOT NULL, `payment_status` TEXT NOT NULL, `last_payment_date` TEXT, `next_payment_date` TEXT NOT NULL, `category_id` INTEGER, `merchant_id` INTEGER, `account_id` INTEGER, `note` TEXT, PRIMARY KEY(`bill_id`))")
                database.execSQL("CREATE INDEX `index_bill_bill_id` ON `bill` (`bill_id`)")
                database.execSQL("CREATE INDEX `index_bill_merchant_id` ON `bill` (`merchant_id`)")
                database.execSQL("CREATE INDEX `index_bill_category_id` ON `bill` (`category_id`)")
                database.execSQL("CREATE INDEX `index_bill_account_id` ON `bill` (`account_id`)")

                database.execSQL("CREATE TABLE IF NOT EXISTS `bill_payment` (`bill_payment_id` INTEGER NOT NULL, `bill_id` INTEGER NOT NULL, `name` TEXT NOT NULL, `merchant_id` INTEGER, `date` TEXT NOT NULL, `payment_status` TEXT NOT NULL, `frequency` TEXT NOT NULL, `amount` TEXT NOT NULL, `unpayable` INTEGER NOT NULL, PRIMARY KEY(`bill_payment_id`))")
                database.execSQL("CREATE INDEX `index_bill_payment_bill_payment_id` ON `bill_payment` (`bill_payment_id`)")
                database.execSQL("CREATE INDEX `index_bill_payment_bill_id` ON `bill_payment` (`bill_id`)")
                database.execSQL("CREATE INDEX `index_bill_payment_merchant_id` ON `bill_payment` (`merchant_id`)")

                database.execSQL("ALTER TABLE `message` ADD COLUMN `auto_dismiss` INTEGER NOT NULL DEFAULT 0")
            }
        }

        private val MIGRATION_3_4: Migration = object : Migration(3, 4) {
            override fun migrate(database: SupportSQLiteDatabase) {
                // New changes in this migration:
                // 1) Create table transaction_user_tags
                // 2) Alter transaction_model table - add column user_tags

                database.execSQL("CREATE TABLE IF NOT EXISTS transaction_user_tags (name TEXT NOT NULL, count INTEGER DEFAULT 0, last_used_at TEXT, created_at TEXT, PRIMARY KEY(name))")
                database.execSQL("CREATE  INDEX index_transaction_user_tags_name ON transaction_user_tags (name)")
                database.execSQL("ALTER TABLE transaction_model ADD COLUMN `user_tags` TEXT")
            }
        }

        private val MIGRATION_4_5: Migration = object : Migration(4, 5) {
            override fun migrate(database: SupportSQLiteDatabase) {
                // New changes in this migration:
                // 1) Add new table/entity goal and create indexes
                // 2) Add new table/entity goal_period and create indexes
                // 3) Alter table/entity account - add column: "goal_ids"

                database.execSQL("CREATE TABLE IF NOT EXISTS `goal` (`goal_id` INTEGER NOT NULL, `name` TEXT NOT NULL, `description` TEXT, `image_url` TEXT, `account_id` INTEGER, `type` TEXT, `sub_type` TEXT, `tracking_status` TEXT NOT NULL, `tracking_type` TEXT NOT NULL, `status` TEXT NOT NULL, `frequency` TEXT NOT NULL, `target` TEXT NOT NULL, `currency` TEXT NOT NULL, `current_amount` TEXT NOT NULL, `period_amount` TEXT NOT NULL, `start_amount` TEXT NOT NULL, `target_amount` TEXT NOT NULL, `start_date` TEXT NOT NULL, `end_date` TEXT NOT NULL, `estimated_end_date` TEXT, `estimated_target_amount` TEXT, `periods_count` INTEGER NOT NULL, `c_period_goal_period_id` INTEGER NOT NULL, `c_period_goal_id` INTEGER NOT NULL, `c_period_start_date` TEXT NOT NULL, `c_period_end_date` TEXT NOT NULL, `c_period_tracking_status` TEXT NOT NULL, `c_period_current_amount` TEXT NOT NULL, `c_period_target_amount` TEXT NOT NULL, `c_period_required_amount` TEXT NOT NULL, PRIMARY KEY(`goal_id`))")
                database.execSQL("CREATE  INDEX `index_goal_goal_id` ON `goal` (`goal_id`)")
                database.execSQL("CREATE  INDEX `index_goal_account_id` ON `goal` (`account_id`)")
                database.execSQL("CREATE TABLE IF NOT EXISTS `goal_period` (`goal_period_id` INTEGER NOT NULL, `goal_id` INTEGER NOT NULL, `start_date` TEXT NOT NULL, `end_date` TEXT NOT NULL, `tracking_status` TEXT, `current_amount` TEXT NOT NULL, `target_amount` TEXT NOT NULL, `required_amount` TEXT NOT NULL, PRIMARY KEY(`goal_period_id`))")
                database.execSQL("CREATE  INDEX `index_goal_period_goal_period_id` ON `goal_period` (`goal_period_id`)")
                database.execSQL("CREATE  INDEX `index_goal_period_goal_id` ON `goal_period` (`goal_id`)")
                database.execSQL("ALTER TABLE `account` ADD COLUMN `goal_ids` TEXT")
            }
        }

        private val MIGRATION_5_6: Migration = object : Migration(5, 6) {
            override fun migrate(database: SupportSQLiteDatabase) {
                // New changes in this migration:
                // 1) Alter provider_account table - add column external_id
                // 2) Alter account table - add column external_id
                // 3) Alter transaction_model table - add column external_id
                // 4) Alter table/entity merchant - make smallLogoUrl nullable

                database.execSQL("ALTER TABLE `provider_account` ADD COLUMN `external_id` TEXT NOT NULL DEFAULT ''")
                database.execSQL("ALTER TABLE `account` ADD COLUMN `external_id` TEXT NOT NULL DEFAULT ''")
                database.execSQL("ALTER TABLE `transaction_model` ADD COLUMN `external_id` TEXT NOT NULL DEFAULT ''")

                // START - Alter column smallLogoUrl
                database.execSQL("DROP INDEX IF EXISTS index_merchant_merchant_id")
                database.execSQL("ALTER TABLE merchant RENAME TO orig_merchant")
                database.execSQL("CREATE TABLE IF NOT EXISTS `merchant` (`merchant_id` INTEGER NOT NULL, `name` TEXT NOT NULL, `merchant_type` TEXT NOT NULL, `small_logo_url` TEXT, PRIMARY KEY(`merchant_id`))")
                database.execSQL("CREATE INDEX `index_merchant_merchant_id` ON `merchant` (`merchant_id`)")
                database.execSQL("INSERT INTO merchant(merchant_id, name, merchant_type, small_logo_url) SELECT merchant_id, name, merchant_type, small_logo_url FROM orig_merchant")
                database.execSQL("DROP TABLE orig_merchant")
                // END - Alter column smallLogoUrl
            }
        }

        private val MIGRATION_6_7: Migration = object : Migration(6, 7) {
            override fun migrate(database: SupportSQLiteDatabase) {
                // New changes in this migration:
                // 1) Alter report_transaction_history table - add column transaction_tags
                // 2) Alter report_group_transaction_history table - add column transaction_tags
                // 3) Alter goals table - make current period columns nullable

                commonMigrationsReports6To8(database)

                // START - Alter column current period columns to make them nullable
                database.execSQL("DROP INDEX IF EXISTS `index_goal_goal_id`")
                database.execSQL("DROP INDEX IF EXISTS  `index_goal_account_id`")
                database.execSQL("ALTER TABLE goal RENAME TO original_goal")
                database.execSQL("CREATE TABLE IF NOT EXISTS `goal` (`goal_id` INTEGER NOT NULL, `name` TEXT NOT NULL, `description` TEXT, `image_url` TEXT, `account_id` INTEGER, `type` TEXT, `sub_type` TEXT, `tracking_status` TEXT NOT NULL, `tracking_type` TEXT NOT NULL, `status` TEXT NOT NULL, `frequency` TEXT NOT NULL, `target` TEXT NOT NULL, `currency` TEXT NOT NULL, `current_amount` TEXT NOT NULL, `period_amount` TEXT NOT NULL, `start_amount` TEXT NOT NULL, `target_amount` TEXT NOT NULL, `start_date` TEXT NOT NULL, `end_date` TEXT NOT NULL, `estimated_end_date` TEXT, `estimated_target_amount` TEXT, `periods_count` INTEGER NOT NULL, `c_period_goal_period_id` INTEGER, `c_period_goal_id` INTEGER, `c_period_start_date` TEXT, `c_period_end_date` TEXT, `c_period_tracking_status` TEXT, `c_period_current_amount` TEXT, `c_period_target_amount` TEXT, `c_period_required_amount` TEXT, PRIMARY KEY(`goal_id`))")
                database.execSQL("INSERT INTO goal(goal_id, name, description, image_url, account_id,type,sub_type,tracking_status, tracking_type, status, frequency, target, currency, current_amount, period_amount, start_amount, target_amount, start_date, end_date, estimated_end_date, estimated_target_amount, periods_count, c_period_goal_period_id, c_period_goal_id, c_period_start_date , c_period_end_date, c_period_tracking_status, c_period_current_amount, c_period_target_amount, c_period_required_amount) SELECT goal_id, name, description, image_url,account_id,type,sub_type,tracking_status, tracking_type, status, frequency, target, currency, current_amount, period_amount, start_amount, target_amount, start_date, end_date, estimated_end_date, estimated_target_amount, periods_count, c_period_goal_period_id, c_period_goal_id, c_period_start_date , c_period_end_date, c_period_tracking_status, c_period_current_amount, c_period_target_amount, c_period_required_amount FROM original_goal")
                database.execSQL("DROP TABLE original_goal")
                database.execSQL("CREATE  INDEX `index_goal_goal_id` ON `goal` (`goal_id`)")
                database.execSQL("CREATE  INDEX `index_goal_account_id` ON `goal` (`account_id`)")
                // END - Alter column current period columns to make them nullable
            }
        }

        private fun commonMigrationsReports6To8(database: SupportSQLiteDatabase) {
            database.execSQL("DROP INDEX IF EXISTS `index_report_transaction_history_date_period_filtered_budget_category_report_grouping`")
            database.execSQL("ALTER TABLE `report_transaction_history` ADD COLUMN `transaction_tags` TEXT")
            database.execSQL("CREATE UNIQUE INDEX `index_report_transaction_history_date_period_filtered_budget_category_report_grouping_transaction_tags` ON `report_transaction_history` (`date`, `period`, `filtered_budget_category`, `report_grouping`, `transaction_tags`)")

            database.execSQL("DROP INDEX IF EXISTS `index_report_group_transaction_history_linked_id_date_period_filtered_budget_category_report_grouping`")
            database.execSQL("ALTER TABLE `report_group_transaction_history` ADD COLUMN `transaction_tags` TEXT")
            database.execSQL("CREATE UNIQUE INDEX `index_report_group_transaction_history_linked_id_date_period_filtered_budget_category_report_grouping_transaction_tags` ON `report_group_transaction_history` (`linked_id`, `date`, `period`, `filtered_budget_category`, `report_grouping`, `transaction_tags`)")
        }

        private val MIGRATION_6_8: Migration = object : Migration(6, 8) {
            override fun migrate(database: SupportSQLiteDatabase) {
                // New changes in this migration:
                // 1) Alter report_transaction_history table - add column transaction_tags
                // 2) Alter report_group_transaction_history table - add column transaction_tags
                // 3) Alter goals table - make current period columns nullable, delete columns type and sub_type, add column metadata, add column c_period_period_index
                // 4) Alter goal_period table - add column period_index
                // 5) Alter messages table - delete column action_open_external, add column metadata, add column action_open_mode

                commonMigrationsReports6To8(database)
                commonMigrationsGoals7To8(database)
                commonMigrationsMessages7To8(database)
            }
        }

        private val MIGRATION_7_8: Migration = object : Migration(7, 8) {
            override fun migrate(database: SupportSQLiteDatabase) {
                // New changes in this migration:
                // 1) Alter goals table - delete columns type and sub_type, add column metadata, add column c_period_period_index
                // 2) Alter goal_period table - add column period_index
                // 3) Alter messages table - delete column action_open_external, add column metadata, add column action_open_mode
                commonMigrationsGoals7To8(database)
                commonMigrationsMessages7To8(database)
            }
        }

        private fun commonMigrationsGoals7To8(database: SupportSQLiteDatabase) {
            // START - Alter columns of goal & goal_period tables
            database.execSQL("DROP INDEX IF EXISTS `index_goal_goal_id`")
            database.execSQL("DROP INDEX IF EXISTS  `index_goal_account_id`")
            database.execSQL("ALTER TABLE goal RENAME TO original_goal")
            database.execSQL("CREATE TABLE IF NOT EXISTS `goal` (`goal_id` INTEGER NOT NULL, `name` TEXT NOT NULL, `description` TEXT, `image_url` TEXT, `account_id` INTEGER, `tracking_status` TEXT NOT NULL, `tracking_type` TEXT NOT NULL, `status` TEXT NOT NULL, `frequency` TEXT NOT NULL, `target` TEXT NOT NULL, `currency` TEXT NOT NULL, `current_amount` TEXT NOT NULL, `period_amount` TEXT NOT NULL, `start_amount` TEXT NOT NULL, `target_amount` TEXT NOT NULL, `start_date` TEXT NOT NULL, `end_date` TEXT NOT NULL, `estimated_end_date` TEXT, `estimated_target_amount` TEXT, `periods_count` INTEGER NOT NULL, `metadata` TEXT, `c_period_goal_period_id` INTEGER, `c_period_goal_id` INTEGER, `c_period_start_date` TEXT, `c_period_end_date` TEXT, `c_period_tracking_status` TEXT, `c_period_current_amount` TEXT, `c_period_target_amount` TEXT, `c_period_required_amount` TEXT, `c_period_period_index` INTEGER, PRIMARY KEY(`goal_id`))")
            database.execSQL("INSERT INTO goal(goal_id, name, description, image_url, account_id, tracking_status, tracking_type, status, frequency, target, currency, current_amount, period_amount, start_amount, target_amount, start_date, end_date, estimated_end_date, estimated_target_amount, periods_count, c_period_goal_period_id, c_period_goal_id, c_period_start_date , c_period_end_date, c_period_tracking_status, c_period_current_amount, c_period_target_amount, c_period_required_amount) SELECT goal_id, name, description, image_url, account_id, tracking_status, tracking_type, status, frequency, target, currency, current_amount, period_amount, start_amount, target_amount, start_date, end_date, estimated_end_date, estimated_target_amount, periods_count, c_period_goal_period_id, c_period_goal_id, c_period_start_date , c_period_end_date, c_period_tracking_status, c_period_current_amount, c_period_target_amount, c_period_required_amount FROM original_goal")
            database.execSQL("DROP TABLE original_goal")
            database.execSQL("CREATE  INDEX `index_goal_goal_id` ON `goal` (`goal_id`)")
            database.execSQL("CREATE  INDEX `index_goal_account_id` ON `goal` (`account_id`)")

            database.execSQL("DROP INDEX IF EXISTS `index_goal_period_goal_period_id`")
            database.execSQL("DROP INDEX IF EXISTS  `index_goal_period_goal_id`")
            database.execSQL("ALTER TABLE goal_period RENAME TO original_goal_period")
            database.execSQL("CREATE TABLE IF NOT EXISTS `goal_period` (`goal_period_id` INTEGER NOT NULL, `goal_id` INTEGER NOT NULL, `start_date` TEXT NOT NULL, `end_date` TEXT NOT NULL, `tracking_status` TEXT, `current_amount` TEXT NOT NULL, `target_amount` TEXT NOT NULL, `required_amount` TEXT NOT NULL, `period_index` INTEGER NOT NULL DEFAULT 0, PRIMARY KEY(`goal_period_id`))")
            database.execSQL("INSERT INTO goal_period(goal_period_id, goal_id, start_date, end_date, tracking_status, current_amount, target_amount, required_amount) SELECT goal_period_id, goal_id, start_date, end_date, tracking_status, current_amount, target_amount, required_amount FROM original_goal_period")
            database.execSQL("DROP TABLE original_goal_period")
            database.execSQL("CREATE  INDEX `index_goal_period_goal_period_id` ON `goal_period` (`goal_period_id`)")
            database.execSQL("CREATE  INDEX `index_goal_period_goal_id` ON `goal_period` (`goal_id`)")
            // END - Alter columns of goal & goal_period tables
        }

        private fun commonMigrationsMessages7To8(database: SupportSQLiteDatabase) {
            // START - Alter columns of messages table
            database.execSQL("DROP INDEX IF EXISTS  `index_message_msg_id`")
            database.execSQL("DROP TABLE message")
            database.execSQL("CREATE TABLE IF NOT EXISTS `message` (`msg_id` INTEGER NOT NULL, `event` TEXT NOT NULL, `user_event_id` INTEGER, `placement` INTEGER NOT NULL, `persists` INTEGER NOT NULL, `read` INTEGER NOT NULL, `interacted` INTEGER NOT NULL, `message_types` TEXT NOT NULL, `title` TEXT, `content_type` TEXT NOT NULL, `auto_dismiss` INTEGER NOT NULL, `metadata` TEXT, `content_main` TEXT, `content_header` TEXT, `content_footer` TEXT, `content_text` TEXT, `content_image_url` TEXT, `content_design_type` TEXT, `content_url` TEXT, `content_width` REAL, `content_height` REAL, `content_autoplay` INTEGER, `content_autoplay_cellular` INTEGER, `content_icon_url` TEXT, `content_muted` INTEGER, `action_title` TEXT, `action_link` TEXT, `action_open_mode` TEXT, PRIMARY KEY(`msg_id`))")
            database.execSQL("CREATE  INDEX `index_message_msg_id` ON `message` (`msg_id`)")
            // END - Alter columns of messages table
        }

        private val MIGRATION_8_9: Migration = object : Migration(8, 9) {
            override fun migrate(database: SupportSQLiteDatabase) {
                // New changes in this migration:
                // 1) Delete table report_transaction_current
                // 2) Delete table report_transaction_history
                // 3) Delete table report_group_transaction_history
                // 4) Create table budget
                // 5) Create table budget_period
                // 6) Alter provider table - add column aggregator_type, permissions

                database.execSQL("DROP INDEX IF EXISTS `index_report_transaction_current_report_id`")
                database.execSQL("DROP INDEX IF EXISTS `index_report_transaction_current_linked_id_day_filtered_budget_category_report_grouping`")
                database.execSQL("DROP TABLE report_transaction_current")
                database.execSQL("DROP INDEX IF EXISTS `index_report_transaction_history_report_id`")
                database.execSQL("DROP INDEX IF EXISTS `index_report_transaction_history_date_period_filtered_budget_category_report_grouping_transaction_tags`")
                database.execSQL("DROP TABLE report_transaction_history")
                database.execSQL("DROP INDEX IF EXISTS `index_report_group_transaction_history_report_group_id`")
                database.execSQL("DROP INDEX IF EXISTS `index_report_group_transaction_history_linked_id_date_period_filtered_budget_category_report_grouping_transaction_tags`")
                database.execSQL("DROP TABLE report_group_transaction_history")

                database.execSQL("CREATE TABLE IF NOT EXISTS `budget` (`budget_id` INTEGER NOT NULL, `is_current` INTEGER NOT NULL, `image_url` TEXT, `tracking_status` TEXT NOT NULL, `status` TEXT NOT NULL, `frequency` TEXT NOT NULL, `user_id` INTEGER NOT NULL, `currency` TEXT NOT NULL, `current_amount` TEXT NOT NULL, `period_amount` TEXT NOT NULL, `start_date` TEXT, `type` TEXT NOT NULL, `type_value` TEXT NOT NULL, `periods_count` INTEGER NOT NULL, `metadata` TEXT, `c_period_budget_period_id` INTEGER, `c_period_budget_id` INTEGER, `c_period_start_date` TEXT, `c_period_end_date` TEXT, `c_period_current_amount` TEXT, `c_period_target_amount` TEXT, `c_period_required_amount` TEXT, `c_period_tracking_status` TEXT, `c_period_index` INTEGER, PRIMARY KEY(`budget_id`))")
                database.execSQL("CREATE  INDEX `index_budget_budget_id` ON `budget` (`budget_id`)")
                database.execSQL("CREATE TABLE IF NOT EXISTS `budget_period` (`budget_period_id` INTEGER NOT NULL, `budget_id` INTEGER NOT NULL, `start_date` TEXT NOT NULL, `end_date` TEXT NOT NULL, `current_amount` TEXT NOT NULL, `target_amount` TEXT NOT NULL, `required_amount` TEXT NOT NULL, `tracking_status` TEXT NOT NULL, `index` INTEGER NOT NULL, PRIMARY KEY(`budget_period_id`))")
                database.execSQL("CREATE  INDEX `index_budget_period_budget_period_id` ON `budget_period` (`budget_period_id`)")
                database.execSQL("CREATE  INDEX `index_budget_period_budget_id` ON `budget_period` (`budget_id`)")

                database.execSQL("ALTER TABLE `provider` ADD COLUMN `aggregator_type` TEXT NOT NULL DEFAULT 'YODLEE'")
                database.execSQL("ALTER TABLE `provider` ADD COLUMN `permissions` TEXT")
            }
        }

        private val MIGRATION_9_10: Migration = object : Migration(9, 10) {
            override fun migrate(database: SupportSQLiteDatabase) {
                // New changes in this migration:
                // 1) Update tables with new tracking_status values - budget, budget_period, goal, goal_period
                // 2) Alter account table - add column features, product_available, cdr_p_product_id, cdr_p_product_name, cdr_p_product_details_page_url, cdr_p_key_information
                // 3) Alter provider table - add column product_available
                // 4) Alter transaction_model table - add column goal_id
                // 5) New table image
                // 6) New table consent
                // 7) New table cdr_configuration
                // 8) Alter table user - Drop columns register_complete, c_address_*, p_address_* and add columns register_steps, address, mailing_address, foreign_tax, tax_residency, tfn, tin

                database.execSQL(
                    "UPDATE budget  SET tracking_status = (CASE " +
                        " WHEN tracking_status = 'BEHIND' THEN 'BELOW'" +
                        " WHEN tracking_status = 'ON_TRACK' THEN 'EQUAL'" +
                        " WHEN tracking_status = 'AHEAD' THEN 'ABOVE'" +
                        " ELSE 'EQUAL'" +
                        " END) ," +
                        " c_period_tracking_status = (CASE  " +
                        " WHEN c_period_tracking_status = 'BEHIND' THEN 'BELOW'" +
                        " WHEN c_period_tracking_status = 'ON_TRACK' THEN 'EQUAL'" +
                        " WHEN c_period_tracking_status = 'AHEAD' THEN 'ABOVE'" +
                        " ELSE 'EQUAL'" +
                        " END)"
                )

                database.execSQL(
                    "UPDATE goal  SET tracking_status = (CASE " +
                        " WHEN tracking_status = 'BEHIND' THEN 'BELOW'" +
                        " WHEN tracking_status = 'ON_TRACK' THEN 'EQUAL'" +
                        " WHEN tracking_status = 'AHEAD' THEN 'ABOVE'" +
                        " ELSE 'EQUAL'" +
                        " END) ," +
                        " c_period_tracking_status = (CASE  " +
                        " WHEN c_period_tracking_status = 'BEHIND' THEN 'BELOW'" +
                        " WHEN c_period_tracking_status = 'ON_TRACK' THEN 'EQUAL'" +
                        " WHEN c_period_tracking_status = 'AHEAD' THEN 'ABOVE'" +
                        " ELSE 'EQUAL'" +
                        " END)"
                )

                database.execSQL(
                    "UPDATE budget_period  SET tracking_status = (CASE " +
                        " WHEN tracking_status = 'BEHIND' THEN 'BELOW'" +
                        " WHEN tracking_status = 'ON_TRACK' THEN 'EQUAL'" +
                        " WHEN tracking_status = 'AHEAD' THEN 'ABOVE'" +
                        " ELSE 'EQUAL'" +
                        " END)"
                )

                database.execSQL(
                    "UPDATE goal_period  SET tracking_status = (CASE " +
                        " WHEN tracking_status = 'BEHIND' THEN 'BELOW'" +
                        " WHEN tracking_status = 'ON_TRACK' THEN 'EQUAL'" +
                        " WHEN tracking_status = 'AHEAD' THEN 'ABOVE'" +
                        " ELSE 'EQUAL'" +
                        " END)"
                )

                database.execSQL("ALTER TABLE `account` ADD COLUMN `features` TEXT")
                database.execSQL("ALTER TABLE `account` ADD COLUMN `cdr_p_product_id` INTEGER")
                database.execSQL("ALTER TABLE `account` ADD COLUMN `cdr_p_product_name` TEXT")
                database.execSQL("ALTER TABLE `account` ADD COLUMN `cdr_p_product_details_page_url` TEXT")
                database.execSQL("ALTER TABLE `account` ADD COLUMN `cdr_p_key_information` TEXT")
                database.execSQL("ALTER TABLE `account` ADD COLUMN `products_available` INTEGER NOT NULL DEFAULT 0")
                database.execSQL("ALTER TABLE `provider` ADD COLUMN `products_available` INTEGER NOT NULL DEFAULT 0")

                database.execSQL("ALTER TABLE `transaction_model` ADD COLUMN `goal_id` INTEGER")

                database.execSQL("CREATE TABLE IF NOT EXISTS `image` (`image_id` INTEGER NOT NULL, `name` TEXT NOT NULL, `image_types` TEXT NOT NULL, `small_image_url` TEXT NOT NULL, `large_image_url` TEXT NOT NULL, PRIMARY KEY(`image_id`))")
                database.execSQL("CREATE INDEX IF NOT EXISTS `index_image_image_id` ON `image` (`image_id`)")

                database.execSQL("CREATE TABLE IF NOT EXISTS `consent` (`consent_id` INTEGER NOT NULL, `provider_id` INTEGER NOT NULL, `provider_account_id` INTEGER, `permissions` TEXT NOT NULL, `additional_permissions` TEXT, `authorisation_request_url` TEXT, `confirmation_pdf_url` TEXT, `withdrawal_pdf_url` TEXT, `delete_redundant_data` INTEGER NOT NULL, `sharing_started_at` TEXT, `sharing_stopped_at` TEXT, `sharing_duration` INTEGER, `status` TEXT NOT NULL, PRIMARY KEY(`consent_id`))")
                database.execSQL("CREATE INDEX IF NOT EXISTS `index_consent_consent_id` ON `consent` (`consent_id`)")
                database.execSQL("CREATE INDEX IF NOT EXISTS `index_consent_provider_account_id` ON `consent` (`provider_account_id`)")
                database.execSQL("CREATE INDEX IF NOT EXISTS `index_consent_provider_id` ON `consent` (`provider_id`)")

                database.execSQL("CREATE TABLE IF NOT EXISTS `cdr_configuration` (`adr_id` TEXT NOT NULL, `adr_name` TEXT NOT NULL, `support_email` TEXT NOT NULL, `sharing_durations` TEXT NOT NULL, PRIMARY KEY(`adr_id`))")
                database.execSQL("CREATE INDEX IF NOT EXISTS `index_cdr_configuration_adr_id` ON `cdr_configuration` (`adr_id`)")

                // START - Drop column register_complete and add column register_steps
                database.execSQL("DROP INDEX IF EXISTS `index_user_user_id`")
                database.execSQL("ALTER TABLE user RENAME TO original_user")
                database.execSQL("CREATE TABLE IF NOT EXISTS `user` (`user_id` INTEGER NOT NULL, `first_name` TEXT, `email` TEXT NOT NULL, `email_verified` INTEGER NOT NULL, `status` TEXT NOT NULL, `primary_currency` TEXT NOT NULL, `valid_password` INTEGER NOT NULL, `register_steps` TEXT, `registration_date` TEXT NOT NULL, `facebook_id` TEXT, `attribution` TEXT, `last_name` TEXT, `mobile_number` TEXT, `gender` TEXT, `address` TEXT, `mailing_address` TEXT, `household_size` INTEGER, `marital_status` TEXT, `occupation` TEXT, `industry` TEXT, `date_of_birth` TEXT, `driver_license` TEXT, `features` TEXT, `foreign_tax` INTEGER, `tax_residency` TEXT, `tfn` TEXT, `tin` TEXT, PRIMARY KEY(`user_id`))")
                database.execSQL("INSERT INTO user(user_id, first_name, email, email_verified, status, primary_currency, valid_password, registration_date, facebook_id, attribution, last_name, mobile_number, gender, household_size, marital_status, occupation, industry, date_of_birth, driver_license, features) SELECT user_id, first_name, email, email_verified, status, primary_currency, valid_password, registration_date, facebook_id, attribution, last_name, mobile_number, gender, household_size, marital_status, occupation, industry, date_of_birth, driver_license, features FROM original_user")
                database.execSQL("DROP TABLE original_user")
                database.execSQL("CREATE INDEX IF NOT EXISTS `index_user_user_id` ON `user` (`user_id`)")
                // END - Drop column register_complete and add column register_steps
            }
        }

        private val MIGRATION_10_11: Migration = object : Migration(10, 11) {
            override fun migrate(database: SupportSQLiteDatabase) {
                // New changes in this migration:
                // 1) New table - contact
                database.execSQL("CREATE TABLE IF NOT EXISTS `contact` (`contact_id` INTEGER NOT NULL, `created_date` TEXT NOT NULL, `modified_date` TEXT NOT NULL, `verified` INTEGER NOT NULL, `related_provider_account_ids` TEXT, `name` TEXT NOT NULL, `nick_name` TEXT NOT NULL, `description` TEXT, `payment_method` TEXT NOT NULL, `payment_details` TEXT, PRIMARY KEY(`contact_id`))")
                database.execSQL("CREATE INDEX IF NOT EXISTS `index_contact_contact_id` ON `contact` (`contact_id`)")
            }
        }

        private val MIGRATION_11_12: Migration = object : Migration(11, 12) {
            override fun migrate(database: SupportSQLiteDatabase) {
                // New changes in this migration:
                // 1) New table - card
                database.execSQL("CREATE TABLE IF NOT EXISTS `card` (`card_id` INTEGER NOT NULL, `account_id` INTEGER NOT NULL, `status` TEXT NOT NULL, `design_type` TEXT NOT NULL, `created_at` TEXT NOT NULL, `cancelled_at` TEXT, `name` TEXT, `nick_name` TEXT, `pan_last_digits` TEXT, `expiry_date` TEXT, `cardholder_name` TEXT, `type` TEXT, `issuer` TEXT, `pin_set_at` TEXT, PRIMARY KEY(`card_id`))")
                database.execSQL("CREATE INDEX IF NOT EXISTS `index_card_card_id` ON `card` (`card_id`)")
                database.execSQL("CREATE INDEX IF NOT EXISTS `index_card_account_id` ON `card` (`account_id`)")
            }
        }

        private val MIGRATION_12_13: Migration = object : Migration(12, 13) {
            override fun migrate(database: SupportSQLiteDatabase) {
                // New changes in this migration:
                // 1) New table - payday
                // 2) Alter cdr_configuration table - add column permissions
                // 3) Alter user table - add columns - external_id, residential_address_*, mailing_address_*, previous_address_* & drop columns - address, mailing_address
                // 4) New table - addresses

                database.execSQL("CREATE TABLE IF NOT EXISTS `payday` (`status` TEXT NOT NULL, `frequency` TEXT NOT NULL, `next_date` TEXT, `previous_date` TEXT, `payday_id` INTEGER PRIMARY KEY AUTOINCREMENT NOT NULL)")

                database.execSQL("ALTER TABLE `cdr_configuration` ADD COLUMN `permissions` TEXT")

                // START - Drop columns - address, mailing_address & add columns - external_id, residential_address_*, mailing_address_*, previous_address_*
                database.execSQL("DROP INDEX IF EXISTS `index_user_user_id`")
                database.execSQL("ALTER TABLE user RENAME TO original_user")
                database.execSQL("CREATE TABLE IF NOT EXISTS `user` (`user_id` INTEGER NOT NULL, `first_name` TEXT, `email` TEXT NOT NULL, `email_verified` INTEGER NOT NULL, `status` TEXT NOT NULL, `primary_currency` TEXT NOT NULL, `valid_password` INTEGER NOT NULL, `register_steps` TEXT, `registration_date` TEXT NOT NULL, `facebook_id` TEXT, `attribution` TEXT, `last_name` TEXT, `mobile_number` TEXT, `gender` TEXT, `household_size` INTEGER, `marital_status` TEXT, `occupation` TEXT, `industry` TEXT, `date_of_birth` TEXT, `driver_license` TEXT, `features` TEXT, `foreign_tax` INTEGER, `tax_residency` TEXT, `tfn` TEXT, `tin` TEXT, `external_id` TEXT, `residential_address_id` INTEGER, `residential_address_long_form` TEXT, `mailing_address_id` INTEGER, `mailing_address_long_form` TEXT, `previous_address_id` INTEGER, `previous_address_long_form` TEXT, PRIMARY KEY(`user_id`))")
                database.execSQL("INSERT INTO user(user_id, first_name, email, email_verified, status, primary_currency, valid_password, register_steps, registration_date, facebook_id, attribution, last_name, mobile_number, gender, household_size, marital_status, occupation, industry, date_of_birth, driver_license, features) SELECT user_id, first_name, email, email_verified, status, primary_currency, valid_password, register_steps, registration_date, facebook_id, attribution, last_name, mobile_number, gender, household_size, marital_status, occupation, industry, date_of_birth, driver_license, features FROM original_user")
                database.execSQL("DROP TABLE original_user")
                database.execSQL("CREATE INDEX IF NOT EXISTS `index_user_user_id` ON `user` (`user_id`)")
                // END - Drop columns - address, mailing_address & add columns - external_id, residential_address_*, mailing_address_*, previous_address_*

                database.execSQL("CREATE TABLE IF NOT EXISTS `addresses` (`address_id` INTEGER NOT NULL, `building_name` TEXT, `unit_number` TEXT, `street_number` TEXT, `street_name` TEXT, `street_type` TEXT, `suburb` TEXT, `town` TEXT, `region` TEXT, `state` TEXT, `country` TEXT, `postal_code` TEXT, `long_form` TEXT, PRIMARY KEY(`address_id`))")
                database.execSQL("CREATE INDEX IF NOT EXISTS `index_addresses_address_id` ON `addresses` (`address_id`)")
            }
        }

        private val MIGRATION_13_14: Migration = object : Migration(13, 14) {
            override fun migrate(database: SupportSQLiteDatabase) {

                /** NOTE:
                 * There is one issue in this DB migration. By mistake the changes 1,2,3 below
                 * were made part of MIGRATION_12_13 for few 3.10.0 SDK builds and few Volt internal
                 * releases were also had this. Hence the only way now is - if a user migrates from
                 * 13 to 14 we have to Delete & Re-create 3 tables - account, transaction_model & cards
                 */

                // New changes in this migration:
                // 1) Delete & Re-create (NOT A STANDARD WAY. Only for this migration.) account table - To add new column payids
                // 2) Delete & Re-create (NOT A STANDARD WAY. Only for this migration.) transaction_model table - To add new column reference, reason
                // 3) Delete & Re-create (NOT A STANDARD WAY. Only for this migration.) cards table - To add digital wallet column

                // START - Delete & Re-create (NOT A STANDARD WAY. Only for this migration.) account table - To add new column payids
                database.execSQL("DROP TABLE `account`")
                database.execSQL("DROP INDEX IF EXISTS `index_account_account_id`")
                database.execSQL("DROP INDEX IF EXISTS `index_account_provider_account_id`")
                database.execSQL("CREATE TABLE IF NOT EXISTS `account` (`account_id` INTEGER NOT NULL, `account_name` TEXT NOT NULL, `account_number` TEXT, `bsb` TEXT, `nick_name` TEXT, `provider_account_id` INTEGER NOT NULL, `provider_name` TEXT NOT NULL, `aggregator` TEXT, `aggregator_id` INTEGER NOT NULL, `account_status` TEXT NOT NULL, `included` INTEGER NOT NULL, `favourite` INTEGER NOT NULL, `hidden` INTEGER NOT NULL, `apr` TEXT, `interest_rate` TEXT, `last_payment_date` TEXT, `due_date` TEXT, `end_date` TEXT, `goal_ids` TEXT, `external_id` TEXT NOT NULL, `features` TEXT, `products_available` INTEGER NOT NULL, `payids` TEXT, `h_profile_name` TEXT, `attr_account_type` TEXT NOT NULL, `attr_account_sub_type` TEXT NOT NULL, `attr_account_group` TEXT NOT NULL, `attr_account_classification` TEXT, `r_status_status` TEXT, `r_status_sub_status` TEXT, `r_status_additional_status` TEXT, `r_status_last_refreshed` TEXT, `r_status_next_refresh` TEXT, `c_balance_amount` TEXT, `c_balance_currency` TEXT, `a_balance_amount` TEXT, `a_balance_currency` TEXT, `a_cash_amount` TEXT, `a_cash_currency` TEXT, `a_credit_amount` TEXT, `a_credit_currency` TEXT, `t_cash_amount` TEXT, `t_cash_currency` TEXT, `t_credit_amount` TEXT, `t_credit_currency` TEXT, `int_totalamount` TEXT, `int_totalcurrency` TEXT, `a_due_amount` TEXT, `a_due_currency` TEXT, `m_amount_amount` TEXT, `m_amount_currency` TEXT, `l_payment_amount` TEXT, `l_payment_currency` TEXT, `b_details_current_description` TEXT, `b_details_tiers` TEXT, `cdr_p_product_id` INTEGER, `cdr_p_product_name` TEXT, `cdr_p_product_details_page_url` TEXT, `cdr_p_key_information` TEXT, PRIMARY KEY(`account_id`))")
                database.execSQL("CREATE INDEX IF NOT EXISTS `index_account_account_id` ON `account` (`account_id`)")
                database.execSQL("CREATE INDEX IF NOT EXISTS `index_account_provider_account_id` ON `account` (`provider_account_id`)")
                // END - Delete & Re-create (NOT A STANDARD WAY. Only for this migration.) account table - To add new column payids

                // START - Delete & Re-create (NOT A STANDARD WAY. Only for this migration.) transaction_model table - To add new column reference, reason
                database.execSQL("DROP TABLE `transaction_model`")
                database.execSQL("DROP INDEX IF EXISTS `index_transaction_model_transaction_id`")
                database.execSQL("DROP INDEX IF EXISTS `index_transaction_model_account_id`")
                database.execSQL("DROP INDEX IF EXISTS `index_transaction_model_category_id`")
                database.execSQL("DROP INDEX IF EXISTS `index_transaction_model_merchant_id`")
                database.execSQL("CREATE TABLE IF NOT EXISTS `transaction_model` (`transaction_id` INTEGER NOT NULL, `base_type` TEXT NOT NULL, `status` TEXT NOT NULL, `transaction_date` TEXT NOT NULL, `post_date` TEXT, `budget_category` TEXT NOT NULL, `included` INTEGER NOT NULL, `memo` TEXT, `account_id` INTEGER NOT NULL, `category_id` INTEGER NOT NULL, `bill_id` INTEGER, `bill_payment_id` INTEGER, `user_tags` TEXT, `external_id` TEXT NOT NULL, `goal_id` INTEGER, `reference` TEXT, `reason` TEXT, `amount_amount` TEXT NOT NULL, `amount_currency` TEXT NOT NULL, `description_original` TEXT, `description_user` TEXT, `description_simple` TEXT, `merchant_id` INTEGER NOT NULL, `merchant_name` TEXT NOT NULL, `merchant_phone` TEXT, `merchant_website` TEXT, `merchant_location` TEXT, PRIMARY KEY(`transaction_id`))")
                database.execSQL("CREATE INDEX IF NOT EXISTS `index_transaction_model_transaction_id` ON `transaction_model` (`transaction_id`)")
                database.execSQL("CREATE INDEX IF NOT EXISTS `index_transaction_model_account_id` ON `transaction_model` (`account_id`)")
                database.execSQL("CREATE INDEX IF NOT EXISTS `index_transaction_model_category_id` ON `transaction_model` (`category_id`)")
                database.execSQL("CREATE INDEX IF NOT EXISTS `index_transaction_model_merchant_id` ON `transaction_model` (`merchant_id`)")
                // END - Delete & Re-create (NOT A STANDARD WAY. Only for this migration.) transaction_model table - To add new column reference, reason

                // START - Delete & Re-create (NOT A STANDARD WAY. Only for this migration.) cards table - To add digital wallet column
                database.execSQL("DROP TABLE `card`")
                database.execSQL("DROP INDEX IF EXISTS `index_card_card_id`")
                database.execSQL("DROP INDEX IF EXISTS `index_card_account_id`")
                database.execSQL("CREATE TABLE IF NOT EXISTS `card` (`card_id` INTEGER NOT NULL, `account_id` INTEGER NOT NULL, `status` TEXT NOT NULL, `design_type` TEXT NOT NULL, `created_at` TEXT NOT NULL, `cancelled_at` TEXT, `name` TEXT, `nick_name` TEXT, `pan_last_digits` TEXT, `expiry_date` TEXT, `cardholder_name` TEXT, `type` TEXT, `issuer` TEXT, `digital_wallets` TEXT, `pin_set_at` TEXT, PRIMARY KEY(`card_id`))")
                database.execSQL("CREATE INDEX IF NOT EXISTS `index_card_card_id` ON `card` (`card_id`)")
                database.execSQL("CREATE INDEX IF NOT EXISTS `index_card_account_id` ON `card` (`account_id`)")
                // END - Delete & Re-create (NOT A STANDARD WAY. Only for this migration.) cards table - To add digital wallet column
            }
        }

        private val MIGRATION_14_15: Migration = object : Migration(14, 15) {
            override fun migrate(database: SupportSQLiteDatabase) {

                // New changes in this migration:
                // 1) New table - service_outage
                // 2) Alter table - user - add tfn_status & foreign_tax_residency columns, delete tfn & tin columns

                database.execSQL("CREATE TABLE IF NOT EXISTS `service_outage` (`type` TEXT NOT NULL, `start_date` TEXT NOT NULL, `end_date` TEXT, `duration` INTEGER, `outage_id` INTEGER PRIMARY KEY AUTOINCREMENT NOT NULL, `read` INTEGER NOT NULL, `message_title` TEXT NOT NULL, `message_summary` TEXT NOT NULL, `message_description` TEXT NOT NULL, `message_action` TEXT NOT NULL, `message_url` TEXT NOT NULL)")

                // START - Drop column tfn, tin and add column foreign_tax_residency, tfn_status
                database.execSQL("DROP INDEX IF EXISTS `index_user_user_id`")
                database.execSQL("ALTER TABLE user RENAME TO original_user")
                database.execSQL("CREATE TABLE IF NOT EXISTS `user` (`user_id` INTEGER NOT NULL, `first_name` TEXT, `email` TEXT NOT NULL, `email_verified` INTEGER NOT NULL, `status` TEXT NOT NULL, `primary_currency` TEXT NOT NULL, `valid_password` INTEGER NOT NULL, `register_steps` TEXT, `registration_date` TEXT NOT NULL, `facebook_id` TEXT, `attribution` TEXT, `last_name` TEXT, `mobile_number` TEXT, `gender` TEXT, `household_size` INTEGER, `marital_status` TEXT, `occupation` TEXT, `industry` TEXT, `date_of_birth` TEXT, `driver_license` TEXT, `features` TEXT, `foreign_tax` INTEGER, `tax_residency` TEXT, `foreign_tax_residency` TEXT, `tfn_status` TEXT, `external_id` TEXT, `residential_address_id` INTEGER, `residential_address_long_form` TEXT, `mailing_address_id` INTEGER, `mailing_address_long_form` TEXT, `previous_address_id` INTEGER, `previous_address_long_form` TEXT, PRIMARY KEY(`user_id`))")
                database.execSQL("INSERT INTO user(user_id, first_name, email, email_verified, status, primary_currency, valid_password, register_steps, registration_date, facebook_id, attribution, last_name, mobile_number, gender, residential_address_id, residential_address_long_form, mailing_address_id, mailing_address_long_form, previous_address_id, previous_address_long_form, household_size, marital_status, occupation, industry, date_of_birth, driver_license, features, foreign_tax, tax_residency, external_id) SELECT user_id, first_name, email, email_verified, status, primary_currency, valid_password, register_steps, registration_date, facebook_id, attribution, last_name, mobile_number, gender, residential_address_id, residential_address_long_form, mailing_address_id, mailing_address_long_form, previous_address_id, previous_address_long_form, household_size, marital_status, occupation, industry, date_of_birth, driver_license, features, foreign_tax, tax_residency, external_id FROM original_user")
                database.execSQL("DROP TABLE original_user")
                database.execSQL("CREATE INDEX IF NOT EXISTS `index_user_user_id` ON `user` (`user_id`)")
                // END - Drop column tfn, tin and add column foreign_tax_residency, tfn_status
            }
        }

        private val MIGRATION_15_16: Migration = object : Migration(15, 16) {
            override fun migrate(database: SupportSQLiteDatabase) {

                // New changes in this migration:
                // 1) Alter table - provider - add joint_accounts_available & associated_provider_ids columns
                // 2) Alter account table - Delete products_available column
                // 3) Drop & re-create table service_outage
                // 4) Drop & re-create table addresses

                database.execSQL("ALTER TABLE `provider` ADD COLUMN `joint_accounts_available` INTEGER")
                database.execSQL("ALTER TABLE `provider` ADD COLUMN `associated_provider_ids` TEXT")

                // START - Drop column products_available
                database.execSQL("DROP INDEX IF EXISTS `index_account_account_id`")
                database.execSQL("DROP INDEX IF EXISTS `index_account_provider_account_id`")
                database.execSQL("ALTER TABLE account RENAME TO original_account")
                database.execSQL("CREATE TABLE IF NOT EXISTS `account` (`account_id` INTEGER NOT NULL, `account_name` TEXT NOT NULL, `account_number` TEXT, `bsb` TEXT, `nick_name` TEXT, `provider_account_id` INTEGER NOT NULL, `provider_name` TEXT NOT NULL, `aggregator` TEXT, `aggregator_id` INTEGER NOT NULL, `account_status` TEXT NOT NULL, `included` INTEGER NOT NULL, `favourite` INTEGER NOT NULL, `hidden` INTEGER NOT NULL, `apr` TEXT, `interest_rate` TEXT, `last_payment_date` TEXT, `due_date` TEXT, `end_date` TEXT, `goal_ids` TEXT, `external_id` TEXT NOT NULL, `features` TEXT, `payids` TEXT, `h_profile_name` TEXT, `attr_account_type` TEXT NOT NULL, `attr_account_sub_type` TEXT NOT NULL, `attr_account_group` TEXT NOT NULL, `attr_account_classification` TEXT, `r_status_status` TEXT, `r_status_sub_status` TEXT, `r_status_additional_status` TEXT, `r_status_last_refreshed` TEXT, `r_status_next_refresh` TEXT, `c_balance_amount` TEXT, `c_balance_currency` TEXT, `a_balance_amount` TEXT, `a_balance_currency` TEXT, `a_cash_amount` TEXT, `a_cash_currency` TEXT, `a_credit_amount` TEXT, `a_credit_currency` TEXT, `t_cash_amount` TEXT, `t_cash_currency` TEXT, `t_credit_amount` TEXT, `t_credit_currency` TEXT, `int_totalamount` TEXT, `int_totalcurrency` TEXT, `a_due_amount` TEXT, `a_due_currency` TEXT, `m_amount_amount` TEXT, `m_amount_currency` TEXT, `l_payment_amount` TEXT, `l_payment_currency` TEXT, `b_details_current_description` TEXT, `b_details_tiers` TEXT, `cdr_p_product_id` INTEGER, `cdr_p_product_name` TEXT, `cdr_p_product_details_page_url` TEXT, `cdr_p_key_information` TEXT, PRIMARY KEY(`account_id`))")
                database.execSQL("INSERT INTO account(account_id, account_name, account_number, bsb, nick_name, provider_account_id, provider_name, aggregator, aggregator_id, account_status, included, favourite, hidden, apr, interest_rate, last_payment_date, due_date, end_date, goal_ids, external_id, features, payids, h_profile_name, attr_account_type, attr_account_sub_type, attr_account_group, attr_account_classification, r_status_status, r_status_sub_status, r_status_last_refreshed, r_status_next_refresh, c_balance_amount, c_balance_currency, a_balance_amount, a_balance_currency, a_cash_amount, a_cash_currency, a_credit_amount, a_credit_currency, t_cash_amount, t_cash_currency, t_credit_amount, t_credit_currency, int_totalamount, int_totalcurrency, a_due_amount, a_due_currency, m_amount_amount, m_amount_currency, l_payment_amount, l_payment_currency, b_details_current_description, b_details_tiers, cdr_p_product_id, cdr_p_product_name, cdr_p_product_details_page_url, cdr_p_key_information) SELECT account_id, account_name, account_number, bsb, nick_name, provider_account_id, provider_name, aggregator, aggregator_id, account_status, included, favourite, hidden, apr, interest_rate, last_payment_date, due_date, end_date, goal_ids, external_id, features, payids, h_profile_name, attr_account_type, attr_account_sub_type, attr_account_group, attr_account_classification, r_status_status, r_status_sub_status, r_status_last_refreshed, r_status_next_refresh, c_balance_amount, c_balance_currency, a_balance_amount, a_balance_currency, a_cash_amount, a_cash_currency, a_credit_amount, a_credit_currency, t_cash_amount, t_cash_currency, t_credit_amount, t_credit_currency, int_totalamount, int_totalcurrency, a_due_amount, a_due_currency, m_amount_amount, m_amount_currency, l_payment_amount, l_payment_currency, b_details_current_description, b_details_tiers, cdr_p_product_id, cdr_p_product_name, cdr_p_product_details_page_url, cdr_p_key_information FROM original_account")
                database.execSQL("DROP TABLE original_account")
                database.execSQL("CREATE INDEX IF NOT EXISTS `index_account_account_id` ON `account` (`account_id`)")
                database.execSQL("CREATE INDEX IF NOT EXISTS `index_account_provider_account_id` ON `account` (`provider_account_id`)")
                // END - Drop column products_available

                // START - Drop & re-create table service_outage
                database.execSQL("DROP TABLE service_outage")
                database.execSQL("CREATE TABLE IF NOT EXISTS `service_outage` (`type` TEXT NOT NULL, `start_date` TEXT NOT NULL, `end_date` TEXT, `duration` INTEGER, `outage_id` INTEGER PRIMARY KEY AUTOINCREMENT NOT NULL, `read` INTEGER NOT NULL, `message_title` TEXT NOT NULL, `message_summary` TEXT NOT NULL, `message_description` TEXT NOT NULL, `message_action` TEXT NOT NULL, `message_url` TEXT)")
                // END - Drop & re-create table service_outage

                // START - Drop & re-create table addresses
                database.execSQL("DROP INDEX IF EXISTS `index_addresses_address_id`")
                database.execSQL("DROP TABLE addresses")
                database.execSQL("CREATE TABLE IF NOT EXISTS `addresses` (`address_id` INTEGER NOT NULL, `dpid` TEXT, `line_1` TEXT, `line_2` TEXT, `suburb` TEXT, `town` TEXT, `region` TEXT, `state` TEXT, `country` TEXT, `postal_code` TEXT, `long_form` TEXT, PRIMARY KEY(`address_id`))")
                database.execSQL("CREATE INDEX IF NOT EXISTS `index_addresses_address_id` ON `addresses` (`address_id`)")
                // END - Drop & re-create table addresses
            }
        }

        private val MIGRATION_16_17: Migration = object : Migration(16, 17) {
            override fun migrate(database: SupportSQLiteDatabase) {

                // WARNING: DO NOT USE "BEGIN TRANSACTION" & "COMMIT" as on latest room version
                // looks like it does it by default. If we add these we will see the error stated in
                // https://frollo.atlassian.net/browse/WA-3067

                // New changes in this migration:
                // 1) Alter table - user - add middle_names column, delete foreign_tax, tax_residency, foreign_tax_residency columns
                // 2) Delete re-create table - cdr_configuration - primary key column has changed and added many other fields

                // START - Add column middle_names & Drop columns foreign_tax, tax_residency, foreign_tax_residency in user table
                database.execSQL("DROP INDEX IF EXISTS `index_user_user_id`")
                database.execSQL("ALTER TABLE user RENAME TO original_user")
                database.execSQL("CREATE TABLE IF NOT EXISTS `user` (`user_id` INTEGER NOT NULL, `first_name` TEXT, `email` TEXT NOT NULL, `email_verified` INTEGER NOT NULL, `status` TEXT NOT NULL, `primary_currency` TEXT NOT NULL, `valid_password` INTEGER NOT NULL, `register_steps` TEXT, `registration_date` TEXT NOT NULL, `facebook_id` TEXT, `attribution` TEXT, `last_name` TEXT, `mobile_number` TEXT, `gender` TEXT, `household_size` INTEGER, `marital_status` TEXT, `occupation` TEXT, `industry` TEXT, `date_of_birth` TEXT, `driver_license` TEXT, `features` TEXT, `tfn_status` TEXT, `external_id` TEXT, `middle_names` TEXT, `residential_address_id` INTEGER, `residential_address_long_form` TEXT, `mailing_address_id` INTEGER, `mailing_address_long_form` TEXT, `previous_address_id` INTEGER, `previous_address_long_form` TEXT, PRIMARY KEY(`user_id`))")
                database.execSQL("INSERT INTO user(user_id, first_name, email, email_verified, status, primary_currency, valid_password, register_steps, registration_date, facebook_id, attribution, last_name, mobile_number, gender, household_size, marital_status, occupation, industry, date_of_birth, driver_license, features, tfn_status, external_id, residential_address_id, residential_address_long_form, mailing_address_id, mailing_address_long_form, previous_address_id, previous_address_long_form) SELECT user_id, first_name, email, email_verified, status, primary_currency, valid_password, register_steps, registration_date, facebook_id, attribution, last_name, mobile_number, gender, household_size, marital_status, occupation, industry, date_of_birth, driver_license, features, tfn_status, external_id, residential_address_id, residential_address_long_form, mailing_address_id, mailing_address_long_form, previous_address_id, previous_address_long_form FROM original_user")
                database.execSQL("DROP TABLE original_user")
                database.execSQL("CREATE INDEX IF NOT EXISTS `index_user_user_id` ON `user` (`user_id`)")
                // END - Add column middle_names & Drop columns foreign_tax, tax_residency, foreign_tax_residency in user table

                // START - Drop & re-create table cdr_configuration
                database.execSQL("DROP INDEX IF EXISTS `index_cdr_configuration_adr_id`")
                database.execSQL("DROP TABLE cdr_configuration")
                database.execSQL("CREATE TABLE IF NOT EXISTS `cdr_configuration` (`config_id` INTEGER NOT NULL, `adr_id` TEXT NOT NULL, `adr_name` TEXT NOT NULL, `support_email` TEXT NOT NULL, `sharing_durations` TEXT NOT NULL, `permissions` TEXT, `external_id` TEXT NOT NULL, `display_name` TEXT NOT NULL, `cdr_policy_url` TEXT NOT NULL, `model` TEXT NOT NULL, `related_parties` TEXT NOT NULL, `sharing_use_duration` INTEGER NOT NULL, PRIMARY KEY(`config_id`))")
                database.execSQL("CREATE INDEX IF NOT EXISTS `index_cdr_configuration_config_id` ON `cdr_configuration` (`config_id`)")
                // END - Drop & re-create table cdr_configuration
            }
        }

        private val MIGRATION_17_18: Migration = object : Migration(17, 18) {
            override fun migrate(database: SupportSQLiteDatabase) {

                // WARNING: DO NOT USE "BEGIN TRANSACTION" & "COMMIT" as on latest room version
                // looks like it does it by default. If we add these we will see the error stated in
                // https://frollo.atlassian.net/browse/WA-3067

                // New changes in this migration:
                // 1) Alter table - account - Add columns related_accounts, asset, frequency, joint_account, owner_type, add_details_*
                // 2) Alter table - transaction_model - Add columns service_id, service_type
                // 3) Alter table - contact - Add columns aggregator, consent_id, editable
                // 4) Alter table - consent - Add column sharing_expires_at

                // START - Add columns related_accounts, asset, frequency, joint_account, owner_type, add_details_*
                database.execSQL("ALTER TABLE `account` ADD COLUMN `related_accounts` TEXT")
                database.execSQL("ALTER TABLE `account` ADD COLUMN `asset` INTEGER")
                database.execSQL("ALTER TABLE `account` ADD COLUMN `frequency` TEXT")
                database.execSQL("ALTER TABLE `account` ADD COLUMN `joint_account` INTEGER")
                database.execSQL("ALTER TABLE `account` ADD COLUMN `owner_type` TEXT")
                database.execSQL("ALTER TABLE `account` ADD COLUMN `add_details_description` TEXT")
                database.execSQL("ALTER TABLE `account` ADD COLUMN `add_details_image_url` TEXT")
                database.execSQL("ALTER TABLE `account` ADD COLUMN `add_details_property_type` TEXT")
                database.execSQL("ALTER TABLE `account` ADD COLUMN `add_details_property_zoning` TEXT")
                database.execSQL("ALTER TABLE `account` ADD COLUMN `add_details_property_purpose` TEXT")
                database.execSQL("ALTER TABLE `account` ADD COLUMN `add_details_property_ppor` INTEGER")
                database.execSQL("ALTER TABLE `account` ADD COLUMN `add_details_property_address_id` INTEGER")
                database.execSQL("ALTER TABLE `account` ADD COLUMN `add_details_property_address_long_form` TEXT")
                database.execSQL("ALTER TABLE `account` ADD COLUMN `add_details_vehicle_type` TEXT")
                database.execSQL("ALTER TABLE `account` ADD COLUMN `add_details_vehicle_manufacture_year` TEXT")
                database.execSQL("ALTER TABLE `account` ADD COLUMN `add_details_vehicle_make` TEXT")
                database.execSQL("ALTER TABLE `account` ADD COLUMN `add_details_vehicle_model` TEXT")
                // END - Add columns related_accounts, asset, frequency, joint_account, owner_type, add_details_*

                // START - Add columns service_id, service_type
                database.execSQL("ALTER TABLE `transaction_model` ADD COLUMN `service_id` TEXT")
                database.execSQL("ALTER TABLE `transaction_model` ADD COLUMN `service_type` TEXT")
                // END - Add columns service_id, service_type

                // START - Add columns aggregator, consent_id, editable
                database.execSQL("ALTER TABLE `contact` ADD COLUMN `aggregator` TEXT NOT NULL DEFAULT 'UNKNOWN'")
                database.execSQL("ALTER TABLE `contact` ADD COLUMN `consent_id` INTEGER")
                database.execSQL("ALTER TABLE `contact` ADD COLUMN `editable` INTEGER NOT NULL DEFAULT 0")
                // END - Add columns aggregator, consent_id, editable

                // START - Add column sharing_expires_at
                database.execSQL("ALTER TABLE `consent` ADD COLUMN `sharing_expires_at` TEXT")
                // END - Add column sharing_expires_at
            }
        }

        private val MIGRATION_18_19: Migration = object : Migration(18, 19) {
            override fun migrate(database: SupportSQLiteDatabase) {

                // WARNING: DO NOT USE "BEGIN TRANSACTION" & "COMMIT" as on latest room version
                // looks like it does it by default. If we add these we will see the error stated in
                // https://frollo.atlassian.net/browse/WA-3067

                // New changes in this migration:
                // 1) Alter table - transaction_model - Drop & re-create column category_id and Add columns merchant_image_url, category_name, category_image_url

                // START - Delete & Re-create (NOT A STANDARD WAY. Only for this migration.) transaction_model table - Add columns merchant_image_url, category_id, category_name, category_image_url
                database.execSQL("DROP TABLE `transaction_model`")
                database.execSQL("DROP INDEX IF EXISTS `index_transaction_model_transaction_id`")
                database.execSQL("DROP INDEX IF EXISTS `index_transaction_model_account_id`")
                database.execSQL("DROP INDEX IF EXISTS `index_transaction_model_category_id`")
                database.execSQL("DROP INDEX IF EXISTS `index_transaction_model_merchant_id`")
                database.execSQL("CREATE TABLE IF NOT EXISTS `transaction_model` (`transaction_id` INTEGER NOT NULL, `base_type` TEXT NOT NULL, `status` TEXT NOT NULL, `transaction_date` TEXT NOT NULL, `post_date` TEXT, `budget_category` TEXT NOT NULL, `included` INTEGER NOT NULL, `memo` TEXT, `account_id` INTEGER NOT NULL, `bill_id` INTEGER, `bill_payment_id` INTEGER, `user_tags` TEXT, `external_id` TEXT NOT NULL, `goal_id` INTEGER, `reference` TEXT, `reason` TEXT, `service_id` TEXT, `service_type` TEXT, `amount_amount` TEXT NOT NULL, `amount_currency` TEXT NOT NULL, `description_original` TEXT, `description_user` TEXT, `description_simple` TEXT, `category_id` INTEGER NOT NULL, `category_name` TEXT NOT NULL, `category_image_url` TEXT, `merchant_id` INTEGER NOT NULL, `merchant_name` TEXT NOT NULL, `merchant_phone` TEXT, `merchant_website` TEXT, `merchant_image_url` TEXT, `merchant_location` TEXT, PRIMARY KEY(`transaction_id`))")
                database.execSQL("CREATE INDEX IF NOT EXISTS `index_transaction_model_transaction_id` ON `transaction_model` (`transaction_id`)")
                database.execSQL("CREATE INDEX IF NOT EXISTS `index_transaction_model_account_id` ON `transaction_model` (`account_id`)")
                database.execSQL("CREATE INDEX IF NOT EXISTS `index_transaction_model_category_id` ON `transaction_model` (`category_id`)")
                database.execSQL("CREATE INDEX IF NOT EXISTS `index_transaction_model_merchant_id` ON `transaction_model` (`merchant_id`)")
                // END - Delete & Re-create (NOT A STANDARD WAY. Only for this migration.) transaction_model table - Add columns merchant_image_url, category_id, category_name, category_image_url
            }
        }

        private val MIGRATION_19_20: Migration = object : Migration(19, 20) {
            override fun migrate(database: SupportSQLiteDatabase) {

                // WARNING: DO NOT USE "BEGIN TRANSACTION" & "COMMIT" as on latest room version
                // looks like it does it by default. If we add these we will see the error stated in
                // https://frollo.atlassian.net/browse/WA-3067

                // New changes in this migration:
                // 1) Drop & re-create - cdr_configuration - Delete columns adr_id, adr_name and Add columns initial_sync_window_weeks, additional_permissions, software_id, software_name, summary, image_url, description
                // 2) Alter table - message - Add columns created_date, delivered_date, interacted_date
                // 3) Alter table - consent - Add column cdr_config_external_id

                // START - Drop columns adr_id, adr_name and Add columns initial_sync_window_weeks,
                // additional_permissions, software_id, software_name, summary, image_url, description
                database.execSQL("DROP INDEX IF EXISTS `index_cdr_configuration_adr_id`")
                database.execSQL("DROP INDEX IF EXISTS `index_cdr_configuration_config_id`")
                database.execSQL("ALTER TABLE cdr_configuration RENAME TO original_cdr_configuration")
                database.execSQL("CREATE TABLE IF NOT EXISTS `cdr_configuration` (`config_id` INTEGER NOT NULL, `support_email` TEXT NOT NULL, `sharing_durations` TEXT NOT NULL, `permissions` TEXT, `additional_permissions` TEXT, `external_id` TEXT NOT NULL, `display_name` TEXT NOT NULL, `cdr_policy_url` TEXT NOT NULL, `model` TEXT NOT NULL, `related_parties` TEXT NOT NULL, `sharing_use_duration` INTEGER NOT NULL, `initial_sync_window_weeks` INTEGER, `software_id` TEXT, `software_name` TEXT, `image_url` TEXT, `summary` TEXT, `description` TEXT, PRIMARY KEY(`config_id`))")
                database.execSQL("INSERT INTO cdr_configuration(config_id, support_email, sharing_durations, permissions, external_id, display_name, cdr_policy_url, model, related_parties, sharing_use_duration) SELECT config_id, support_email, sharing_durations, permissions, external_id, display_name, cdr_policy_url, model, related_parties, sharing_use_duration FROM original_cdr_configuration")
                database.execSQL("DROP TABLE original_cdr_configuration")
                database.execSQL("CREATE INDEX IF NOT EXISTS `index_cdr_configuration_config_id` ON `cdr_configuration` (`config_id`)")
                // END - Drop columns adr_id, adr_name and Add columns initial_sync_window_weeks,
                // additional_permissions, software_id, software_name, summary, image_url, description

                // START - Add columns created_date, delivered_date, interacted_date
                database.execSQL("ALTER TABLE `message` ADD COLUMN `created_date` TEXT")
                database.execSQL("ALTER TABLE `message` ADD COLUMN `delivered_date` TEXT")
                database.execSQL("ALTER TABLE `message` ADD COLUMN `interacted_date` TEXT")
                // END - Add columns created_date, delivered_date, interacted_date

                // START - Add column cdr_config_external_id
                database.execSQL("ALTER TABLE `consent` ADD COLUMN `cdr_config_external_id` TEXT")
                // END - Add column cdr_config_external_id
            }
        }

        private val MIGRATION_20_21: Migration = object : Migration(20, 21) {
            override fun migrate(database: SupportSQLiteDatabase) {

                // WARNING: DO NOT USE "BEGIN TRANSACTION" & "COMMIT" as on latest room version
                // looks like it does it by default. If we add these we will see the error stated in
                // https://frollo.atlassian.net/browse/WA-3067

                // New changes in this migration:
                // 1) Add new tables - company_config, feature_config, link_config
                // 2) Add new table - external_party
                // 3) Add new table - disclosure_consent
                // 4) Alter table - user - Add column external_party_id

                // START - Add new tables - company_config, feature_config, link_config
                database.execSQL("CREATE TABLE IF NOT EXISTS `company_config` (`display_name` TEXT NOT NULL, `legal_name` TEXT NOT NULL, `abn` TEXT, `acn` TEXT, `phone` TEXT, `address` TEXT, `support_email` TEXT, `support_phone` TEXT, `company_config_id` INTEGER PRIMARY KEY AUTOINCREMENT NOT NULL)")
                database.execSQL("CREATE TABLE IF NOT EXISTS `feature_config` (`key` TEXT NOT NULL, `name` TEXT NOT NULL, `enabled` INTEGER NOT NULL, PRIMARY KEY(`key`))")
                database.execSQL("CREATE INDEX IF NOT EXISTS `index_feature_config_key` ON `feature_config` (`key`)")
                database.execSQL("CREATE TABLE IF NOT EXISTS `link_config` (`key` TEXT NOT NULL, `name` TEXT NOT NULL, `url` TEXT NOT NULL, PRIMARY KEY(`key`))")
                database.execSQL("CREATE INDEX IF NOT EXISTS `index_link_config_key` ON `link_config` (`key`)")
                // END - Add new tables - company_config, feature_config, link_config

                // START - Add new table - external_party
                database.execSQL("CREATE TABLE IF NOT EXISTS `external_party` (`party_id` INTEGER NOT NULL, `external_id` TEXT, `key` TEXT NOT NULL, `name` TEXT NOT NULL, `display_name` TEXT, `contact` TEXT NOT NULL, `description` TEXT, `status` TEXT NOT NULL, `image_url` TEXT, `small_image_url` TEXT, `privacy_url` TEXT NOT NULL, `type` TEXT NOT NULL, `ta_type` TEXT, `summary` TEXT, `sharing_durations` TEXT, `permissions` TEXT, `phone` TEXT, `address` TEXT, `support_email` TEXT, `support_phone` TEXT, `website_url` TEXT, `company_display_name` TEXT, `company_legal_name` TEXT, `company_abn` TEXT, `company_acn` TEXT, PRIMARY KEY(`party_id`))")
                database.execSQL("CREATE INDEX IF NOT EXISTS `index_external_party_party_id` ON `external_party` (`party_id`)")
                // END - Add new table - external_party

                // START - Add new table - disclosure_consent
                database.execSQL("CREATE TABLE IF NOT EXISTS `disclosure_consent` (`consent_id` INTEGER NOT NULL, `status` TEXT NOT NULL, `consent_ids` TEXT, `permissions` TEXT, `disclosure_duration` INTEGER, `sharing_started_at` TEXT, `sharing_stopped_at` TEXT, `sharing_expires_at` TEXT, `external_party` TEXT, PRIMARY KEY(`consent_id`))")
                database.execSQL("CREATE INDEX IF NOT EXISTS `index_disclosure_consent_consent_id` ON `disclosure_consent` (`consent_id`)")
                // END - Add new table - disclosure_consent

                // START - Alter table - user - Add column external_party_id
                database.execSQL("ALTER TABLE `user` ADD COLUMN `external_party_id` INTEGER")
                // END - Alter table - user - Add column external_party_id
            }
        }

        private val MIGRATION_21_22: Migration = object : Migration(21, 22) {
            override fun migrate(database: SupportSQLiteDatabase) {
                // WARNING: DO NOT USE "BEGIN TRANSACTION" & "COMMIT" as on latest room version
                // looks like it does it by default. If we add these we will see the error stated in
                // https://frollo.atlassian.net/browse/WA-3067

                // New changes in this migration:
                // 1) Alter table - account - Add columns p_balance_amount, p_balance_currency, s_balance_amount, s_balance_currency

                // START - Alter table - account - Add columns p_balance_amount, p_balance_currency, s_balance_amount, s_balance_currency
                database.execSQL("ALTER TABLE `account` ADD COLUMN `p_balance_amount` TEXT")
                database.execSQL("ALTER TABLE `account` ADD COLUMN `p_balance_currency` TEXT")
                database.execSQL("ALTER TABLE `account` ADD COLUMN `s_balance_amount` TEXT")
                database.execSQL("ALTER TABLE `account` ADD COLUMN `s_balance_currency` TEXT")
                // END - Alter table - account - Add columns p_balance_amount, p_balance_currency, s_balance_amount, s_balance_currency
            }
        }

        private val MIGRATION_22_23: Migration = object : Migration(22, 23) {
            override fun migrate(database: SupportSQLiteDatabase) {
<<<<<<< HEAD
                // WARNING: DO NOT USE "BEGIN TRANSACTION" & "COMMIT" as on latest room version
                // looks like it does it by default. If we add these we will see the error stated in
                // https://frollo.atlassian.net/browse/WA-3067

=======
>>>>>>> b5c13fe8
                // New changes in this migration:
                // 1) Alter table - bill_payment - Add column "transaction_id" to link back to transactions
                database.execSQL("ALTER TABLE `bill_payment` ADD COLUMN `transaction_id` INTEGER")
            }
        }
<<<<<<< HEAD

        private val MIGRATION_23_24: Migration = object : Migration(23, 24) {
            override fun migrate(database: SupportSQLiteDatabase) {
                // WARNING: DO NOT USE "BEGIN TRANSACTION" & "COMMIT" as on latest room version
                // looks like it does it by default. If we add these we will see the error stated in
                // https://frollo.atlassian.net/browse/WA-3067

                // New changes in this migration:
                // 1) Drop all transaction caching: WA-4771
                database.execSQL("DROP TABLE transaction_model")
                // END - Drop transaction_model
            }
        }
=======
>>>>>>> b5c13fe8
    }
}<|MERGE_RESOLUTION|>--- conflicted
+++ resolved
@@ -114,11 +114,7 @@
         ExternalParty::class,
         DisclosureConsent::class
     ],
-<<<<<<< HEAD
     version = 24, exportSchema = true
-=======
-    version = 23, exportSchema = true
->>>>>>> b5c13fe8
 )
 
 @TypeConverters(Converters::class)
@@ -201,13 +197,9 @@
                     MIGRATION_19_20,
                     MIGRATION_20_21,
                     MIGRATION_21_22,
-<<<<<<< HEAD
+                    MIGRATION_22_23,
                     MIGRATION_22_23,
                     MIGRATION_23_24
-=======
-                    MIGRATION_22_23
-
->>>>>>> b5c13fe8
                 )
                 .build()
         }
@@ -881,19 +873,15 @@
 
         private val MIGRATION_22_23: Migration = object : Migration(22, 23) {
             override fun migrate(database: SupportSQLiteDatabase) {
-<<<<<<< HEAD
                 // WARNING: DO NOT USE "BEGIN TRANSACTION" & "COMMIT" as on latest room version
                 // looks like it does it by default. If we add these we will see the error stated in
                 // https://frollo.atlassian.net/browse/WA-3067
 
-=======
->>>>>>> b5c13fe8
                 // New changes in this migration:
                 // 1) Alter table - bill_payment - Add column "transaction_id" to link back to transactions
                 database.execSQL("ALTER TABLE `bill_payment` ADD COLUMN `transaction_id` INTEGER")
             }
         }
-<<<<<<< HEAD
 
         private val MIGRATION_23_24: Migration = object : Migration(23, 24) {
             override fun migrate(database: SupportSQLiteDatabase) {
@@ -907,7 +895,5 @@
                 // END - Drop transaction_model
             }
         }
-=======
->>>>>>> b5c13fe8
     }
 }