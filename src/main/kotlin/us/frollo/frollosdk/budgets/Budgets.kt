--- conflicted
+++ resolved
@@ -56,7 +56,70 @@
     private val budgetsAPI: BudgetsAPI = network.create(BudgetsAPI::class.java)
 
     /**
-<<<<<<< HEAD
+     * Fetch budgets from the cache by Merchant
+     *
+     * @param merchantId Filter budgets by specific merchant
+     * @param current Filter budgets by currently active budgets (Optional)
+     * @param frequency Filter budgets by budget frequency (Optional)
+     * @param status Filter budgets by budget status (Optional)
+     * @param trackingStatus Filter budgets by tracking status (Optional)
+     *
+     * @return LiveData object of Resource<List<Budget>> which can be observed using an Observer for future changes as well.
+     *
+     */
+    private fun fetchMerchantBudgets(
+        merchantId: Long,
+        current: Boolean? = null,
+        frequency: BudgetFrequency? = null,
+        status: BudgetStatus? = null,
+        trackingStatus: BudgetTrackingStatus? = null
+
+    ): LiveData<Resource<List<Budget>>> =
+            fetchBudgets(current, frequency, status, trackingStatus, BudgetType.MERCHANT, merchantId.toString())
+
+    /**
+     * Fetch budgets from the cache by Budget Category
+     *
+     * @param budgetCategory Filter budgets by specific budget category
+     * @param current Filter budgets by currently active budgets (Optional)
+     * @param frequency Filter budgets by budget frequency (Optional)
+     * @param status Filter budgets by budget status (Optional)
+     * @param trackingStatus Filter budgets by tracking status (Optional)
+     *
+     * @return LiveData object of Resource<List<Budget>> which can be observed using an Observer for future changes as well.
+     *
+     */
+    private fun fetchBudgetCategoryBudgets(
+        budgetCategory: BudgetCategory,
+        current: Boolean? = null,
+        frequency: BudgetFrequency? = null,
+        status: BudgetStatus? = null,
+        trackingStatus: BudgetTrackingStatus? = null
+    ): LiveData<Resource<List<Budget>>> =
+            fetchBudgets(current, frequency, status, trackingStatus, BudgetType.BUDGET_CATEGORY, budgetCategory.toString())
+
+    /**
+     * Fetch budgets from the cache by Category
+     *
+     * @param categoryId Filter budgets by specific merchant
+     * @param current Filter budgets by currently active budgets (Optional)
+     * @param frequency Filter budgets by budget frequency (Optional)
+     * @param status Filter budgets by budget status (Optional)
+     * @param trackingStatus Filter budgets by tracking status (Optional)
+     *
+     * @return LiveData object of Resource<List<Budget>> which can be observed using an Observer for future changes as well.
+     *
+     */
+    private fun fetchCategoryBudgets(
+        categoryId: Long,
+        current: Boolean? = null,
+        frequency: BudgetFrequency? = null,
+        status: BudgetStatus? = null,
+        trackingStatus: BudgetTrackingStatus? = null
+    ): LiveData<Resource<List<Budget>>> =
+            fetchBudgets(current, frequency, status, trackingStatus, BudgetType.TRANSACTION_CATEGORY, categoryId.toString())
+
+    /**
      * Fetch budget by ID from the cache
      *
      * @param budgetId Unique budget ID to fetch
@@ -79,70 +142,6 @@
             Transformations.map(db.budgets().loadWithRelation(budgetId)) { model ->
                 Resource.success(model)
             }
-=======
-     * Fetch budgets from the cache by Merchant
-     *
-     * @param merchantId Filter budgets by specific merchant
-     * @param current Filter budgets by currently active budgets (Optional)
-     * @param frequency Filter budgets by budget frequency (Optional)
-     * @param status Filter budgets by budget status (Optional)
-     * @param trackingStatus Filter budgets by tracking status (Optional)
-     *
-     * @return LiveData object of Resource<List<Budget>> which can be observed using an Observer for future changes as well.
-     *
-     */
-    private fun fetchMerchantBudgets(
-        merchantId: Long,
-        current: Boolean? = null,
-        frequency: BudgetFrequency? = null,
-        status: BudgetStatus? = null,
-        trackingStatus: BudgetTrackingStatus? = null
-
-    ): LiveData<Resource<List<Budget>>> =
-            fetchBudgets(current, frequency, status, trackingStatus, BudgetType.MERCHANT, merchantId.toString())
-
-    /**
-     * Fetch budgets from the cache by Budget Category
-     *
-     * @param budgetCategory Filter budgets by specific budget category
-     * @param current Filter budgets by currently active budgets (Optional)
-     * @param frequency Filter budgets by budget frequency (Optional)
-     * @param status Filter budgets by budget status (Optional)
-     * @param trackingStatus Filter budgets by tracking status (Optional)
-     *
-     * @return LiveData object of Resource<List<Budget>> which can be observed using an Observer for future changes as well.
-     *
-     */
-    private fun fetchBudgetCategoryBudgets(
-        budgetCategory: BudgetCategory,
-        current: Boolean? = null,
-        frequency: BudgetFrequency? = null,
-        status: BudgetStatus? = null,
-        trackingStatus: BudgetTrackingStatus? = null
-    ): LiveData<Resource<List<Budget>>> =
-            fetchBudgets(current, frequency, status, trackingStatus, BudgetType.BUDGET_CATEGORY, budgetCategory.toString())
-
-    /**
-     * Fetch budgets from the cache by Category
-     *
-     * @param categoryId Filter budgets by specific merchant
-     * @param current Filter budgets by currently active budgets (Optional)
-     * @param frequency Filter budgets by budget frequency (Optional)
-     * @param status Filter budgets by budget status (Optional)
-     * @param trackingStatus Filter budgets by tracking status (Optional)
-     *
-     * @return LiveData object of Resource<List<Budget>> which can be observed using an Observer for future changes as well.
-     *
-     */
-    private fun fetchCategoryBudgets(
-        categoryId: Long,
-        current: Boolean? = null,
-        frequency: BudgetFrequency? = null,
-        status: BudgetStatus? = null,
-        trackingStatus: BudgetTrackingStatus? = null
-    ): LiveData<Resource<List<Budget>>> =
-            fetchBudgets(current, frequency, status, trackingStatus, BudgetType.TRANSACTION_CATEGORY, categoryId.toString())
->>>>>>> 05a75b2c
 
     /**
      * Fetch budgets from the cache
@@ -174,7 +173,6 @@
             }
 
     /**
-<<<<<<< HEAD
      * Refresh all budgets from the host
      *
      * @param current Filter budgets by currently active budgets (Optional)
@@ -265,10 +263,7 @@
         }
     }
 
-
-    /**
-=======
->>>>>>> 05a75b2c
+    /**
      * Advanced method to fetch budgets by SQL query from the cache
      *
      * @param query SimpleSQLiteQuery: Select query which fetches goals from the cache
@@ -392,31 +387,6 @@
             }
 
     /**
-     * Refresh all budgets from the host
-     *
-     * @param current Filter budgets by currently active budgets (Optional)
-     * @param budgetType Filter budgets by budget type (Optional)
-     * @param completion Optional completion handler with optional error if the request fails
-     */
-    fun refreshBudgets(
-        current: Boolean? = null,
-        budgetType: BudgetType? = null,
-        completion: OnFrolloSDKCompletionListener<Result>? = null
-    ) {
-        budgetsAPI.fetchBudgets(current, budgetType).enqueue { resource ->
-            when (resource.status) {
-                Resource.Status.ERROR -> {
-                    Log.e("$TAG#refreshBudgets", resource.error?.localizedDescription)
-                    completion?.invoke(Result.error(resource.error))
-                }
-                Resource.Status.SUCCESS -> {
-                    handleBudgetsResponse(response = resource.data, current = current, budgetType = budgetType, completion = completion)
-                }
-            }
-        }
-    }
-
-    /**
      * Create a new budget on the host by Budget category
      *
      * @param budgetFrequency The frequency at which you want to split up this budget. Refer [BudgetFrequency]
@@ -476,24 +446,11 @@
         budgetFrequency: BudgetFrequency,
         periodAmount: BigDecimal,
         merchantId: Long,
-<<<<<<< HEAD
-        startDate: String?,
-        imageUrl: String?,
-        metadata: JsonObject?,
-        completion: OnFrolloSDKCompletionListener<Resource<Budget>>? = null
-    ) = createBudget(budgetFrequency,
-                    periodAmount, type,
-                    merchantId.toString(),
-                    startDate,
-                    imageUrl,
-                    metadata, completion)
-=======
         startDate: String? = null,
         imageUrl: String? = null,
         metadata: JsonObject? = null,
         completion: OnFrolloSDKCompletionListener<Result>? = null
     ) = createBudget(budgetFrequency, periodAmount, BudgetType.MERCHANT, merchantId.toString(), startDate, imageUrl, metadata, completion)
->>>>>>> 05a75b2c
 
     /**
      * Create a new budget on the host
@@ -539,10 +496,10 @@
         }
     }
 
-    private fun handleBudgetResponse(budgetResponse: BudgetResponse?, completion: OnFrolloSDKCompletionListener<Result>? = null) {
-        budgetResponse?.let {
+    private fun handleBudgetResponse(response: BudgetResponse?, completion: OnFrolloSDKCompletionListener<Result>? = null) {
+        response?.let {
             doAsync {
-                val budget = budgetResponse.toBudget()
+                val budget = response.toBudget()
                 db.budgets().insert(budget)
 
                 uiThread { completion?.invoke(Result.success()) }
@@ -597,16 +554,4 @@
             db.budgetPeriods().deleteMany(budgetPeriodIds)
         }
     }
-
-    private fun handleBudgetResponse(response: BudgetResponse?, completion: OnFrolloSDKCompletionListener<Result>?) {
-        response?.let {
-            doAsync {
-                val model = response.toBudget()
-
-                db.budgets().insert(model)
-
-                uiThread { completion?.invoke(Result.success()) }
-            }
-        } ?: run { completion?.invoke(Result.success()) } // Explicitly invoke completion callback if response is null.
-    }
 }