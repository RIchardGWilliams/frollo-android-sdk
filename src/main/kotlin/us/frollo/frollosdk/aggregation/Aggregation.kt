--- conflicted
+++ resolved
@@ -16,7 +16,6 @@
 
 package us.frollo.frollosdk.aggregation
 
-import TransactionFilter
 import android.content.BroadcastReceiver
 import android.content.Context
 import android.content.Intent
@@ -78,8 +77,10 @@
 import us.frollo.frollosdk.model.api.aggregation.tags.TransactionTagResponse
 import us.frollo.frollosdk.model.api.aggregation.tags.TransactionTagUpdateRequest
 import us.frollo.frollosdk.model.api.aggregation.transactioncategories.TransactionCategoryResponse
-import us.frollo.frollosdk.model.api.aggregation.transactions.*
+import us.frollo.frollosdk.model.api.aggregation.transactions.TransactionPaginatedResult
+import us.frollo.frollosdk.model.api.aggregation.transactions.TransactionPaginationInfo
 import us.frollo.frollosdk.model.api.aggregation.transactions.TransactionResponse
+import us.frollo.frollosdk.model.api.aggregation.transactions.TransactionResponseWrapper
 import us.frollo.frollosdk.model.api.aggregation.transactions.TransactionUpdateRequest
 import us.frollo.frollosdk.model.coredata.aggregation.accounts.Account
 import us.frollo.frollosdk.model.coredata.aggregation.accounts.AccountClassification
@@ -102,18 +103,13 @@
 import us.frollo.frollosdk.model.coredata.aggregation.transactioncategories.TransactionCategory
 import us.frollo.frollosdk.model.coredata.aggregation.transactioncategories.TransactionCategoryType
 import us.frollo.frollosdk.model.coredata.aggregation.transactions.Transaction
+import us.frollo.frollosdk.model.coredata.aggregation.transactions.TransactionFilter
 import us.frollo.frollosdk.model.coredata.aggregation.transactions.TransactionRelation
 import us.frollo.frollosdk.model.coredata.aggregation.transactions.TransactionsSummary
 import us.frollo.frollosdk.model.coredata.shared.BudgetCategory
-<<<<<<< HEAD
-import java.util.*
-
-=======
 import us.frollo.frollosdk.model.coredata.shared.OrderType
 import us.frollo.frollosdk.network.NetworkService
 import us.frollo.frollosdk.network.api.AggregationAPI
-import kotlin.collections.ArrayList
->>>>>>> 773f25c8
 
 /**
  * Manages all aggregation data including accounts, transactions, categories and merchants.
@@ -129,7 +125,6 @@
 
     private val aggregationAPI: AggregationAPI = network.create(AggregationAPI::class.java)
 
-
     private var refreshingMerchantIDs = setOf<Long>()
     private var refreshingProviderIDs = setOf<Long>()
 
@@ -137,7 +132,7 @@
         override fun onReceive(context: Context, intent: Intent) {
 
             val transactionIds = intent.getBundleExtra(ARG_DATA).getLongArray(ARG_TRANSACTION_IDS)
-            transactionIds?.let { refreshTransactionsWithPagination(TransactionFilter(transactionIds = it))}
+            transactionIds?.let { refreshTransactionsWithPagination(TransactionFilter(transactionIds = it)) }
         }
     }
 
@@ -912,54 +907,17 @@
      *
      * @return LiveData object of Resource<List<Transaction>> which can be observed using an Observer for future changes as well.
      */
-<<<<<<< HEAD
     fun fetchTransactions(transactionFilter: TransactionFilter, isCredit: Boolean? = null): LiveData<Resource<List<Transaction>>> =
-            Transformations.map(db.transactions().loadByQuery(sqlForTransactions(
-                    transactionFilter,
-                    isCredit
-            ))){ models ->
-                Resource.success(models)
-            }
-=======
-    fun fetchTransactions(
-        searchTerm: String? = null,
-        merchantIds: List<Long>? = null,
-        accountIds: List<Long>? = null,
-        transactionCategoryIds: List<Long>? = null,
-        transactionIds: List<Long>? = null,
-        budgetCategory: BudgetCategory? = null,
-        minAmount: Long? = null,
-        maxAmount: Long? = null,
-        baseType: TransactionBaseType? = null,
-        status: TransactionStatus? = null,
-        tags: List<String>? = null,
-        transactionIncluded: Boolean? = null,
-        fromDate: String? = null,
-        toDate: String? = null
-    ): LiveData<Resource<List<Transaction>>> =
         Transformations.map(
             db.transactions().loadByQuery(
                 sqlForTransactions(
-                    searchTerm,
-                    merchantIds,
-                    accountIds,
-                    transactionCategoryIds,
-                    transactionIds,
-                    budgetCategory,
-                    minAmount,
-                    maxAmount,
-                    baseType,
-                    status,
-                    tags,
-                    transactionIncluded,
-                    fromDate,
-                    toDate
+                    transactionFilter,
+                    isCredit
                 )
             )
         ) { models ->
             Resource.success(models)
         }
->>>>>>> 773f25c8
 
     /**
      * Fetch transactions from the cache
@@ -981,54 +939,17 @@
      *
      * @return LiveData object of Resource<List<Transaction>> which can be observed using an Observer for future changes as well.
      */
-<<<<<<< HEAD
     fun fetchTransactionsWithRelation(transactionFilter: TransactionFilter, isCredit: Boolean? = null): LiveData<Resource<List<TransactionRelation>>> =
-            Transformations.map(db.transactions().loadByQueryWithRelation(sqlForTransactions(
-                    transactionFilter,
-                    isCredit
-            ))) { models ->
-                Resource.success(models)
-            }
-=======
-    fun fetchTransactionsWithRelation(
-        searchTerm: String? = null,
-        merchantIds: List<Long>? = null,
-        accountIds: List<Long>? = null,
-        transactionCategoryIds: List<Long>? = null,
-        transactionIds: List<Long>? = null,
-        budgetCategory: BudgetCategory? = null,
-        minAmount: Long? = null,
-        maxAmount: Long? = null,
-        baseType: TransactionBaseType? = null,
-        status: TransactionStatus? = null,
-        tags: List<String>? = null,
-        transactionIncluded: Boolean? = null,
-        fromDate: String? = null,
-        toDate: String? = null
-    ): LiveData<Resource<List<TransactionRelation>>> =
         Transformations.map(
             db.transactions().loadByQueryWithRelation(
                 sqlForTransactions(
-                    searchTerm,
-                    merchantIds,
-                    accountIds,
-                    transactionCategoryIds,
-                    transactionIds,
-                    budgetCategory,
-                    minAmount,
-                    maxAmount,
-                    baseType,
-                    status,
-                    tags,
-                    transactionIncluded,
-                    fromDate,
-                    toDate
+                    transactionFilter,
+                    isCredit
                 )
             )
         ) { models ->
             Resource.success(models)
         }
->>>>>>> 773f25c8
 
     /**
      * Advanced method to fetch transactions by SQL query from the cache
@@ -1095,126 +1016,14 @@
      *
      * @param completion Optional completion handler with optional error if the request fails
      */
-    fun refreshTransactionsWithPagination(transactionFilter: TransactionFilter,
-                                          completion: OnFrolloSDKCompletionListener<Resource<TransactionPaginatedResult>>? = null
+    fun refreshTransactionsWithPagination(
+        transactionFilter: TransactionFilter,
+        completion: OnFrolloSDKCompletionListener<Resource<TransactionPaginatedResult>>? = null
     ) {
-<<<<<<< HEAD
         aggregationAPI.fetchTransactions(transactionFilter).enqueue { resource ->
             when (resource.status) {
                 Resource.Status.SUCCESS -> {
                     handleRefreshWithPaginationResponse(transactionFilter, response = resource.data, completion = completion)
-=======
-        aggregationAPI.fetchTransactions(
-            after = after,
-            searchTerm = searchTerm,
-            merchantIds = merchantIds,
-            accountIds = accountIds,
-            transactionCategoryIds = transactionCategoryIds,
-            transactionIds = transactionIds,
-            budgetCategory = budgetCategory,
-            minAmount = minAmount,
-            maxAmount = maxAmount,
-            baseType = baseType,
-            status = status,
-            tags = tags,
-            transactionIncluded = transactionIncluded,
-            fromDate = fromDate,
-            toDate = toDate,
-            accountIncluded = accountIncluded,
-            size = size
-        ).enqueue { resource ->
-            when (resource.status) {
-                Resource.Status.SUCCESS -> {
-                    val response = resource.data
-
-                    response?.let { transactionResponseWrapper ->
-
-                        val transactions = transactionResponseWrapper.transactions
-                        val apiIds = insertTransactions(transactions)
-
-                        var beforeDate: String? = null
-                        var afterDate: String? = null
-                        var beforeId: Long? = null
-                        var afterId: Long? = null
-                        transactionResponseWrapper.paging.cursors?.before?.let {
-                            beforeDate = transactions[0].transactionDate
-                            beforeId = transactions[0].transactionId
-                        }
-                        transactionResponseWrapper.paging.cursors?.after?.let {
-                            afterDate = transactions[transactions.size - 1].transactionDate
-                            afterId = transactions[transactions.size - 1].transactionId
-                        }
-
-                        var beforeDateForDevice: LocalDate? = null
-                        var afterDateForDevice: LocalDate? = null
-                        var beforeIdForDevice: Long? = null
-                        var afterIdForDevice: Long? = null
-                        if (transactions.isNotEmpty()) {
-                            beforeDateForDevice = transactions[0].transactionDate.toLocalDate(Transaction.DATE_FORMAT_PATTERN)
-                            beforeIdForDevice = transactions[0].transactionId
-                            afterDateForDevice = transactions[transactions.size - 1].transactionDate.toLocalDate(Transaction.DATE_FORMAT_PATTERN)
-                            afterIdForDevice = transactions[transactions.size - 1].transactionId
-                        }
-
-                        val localIds = db.transactions().getIdsQuery(
-                            sqlForTransactionStaleIds(
-                                beforeDate,
-                                afterDate,
-                                beforeId,
-                                afterId,
-                                searchTerm,
-                                merchantIds,
-                                accountIds,
-                                transactionCategoryIds,
-                                transactionIds,
-                                budgetCategory,
-                                minAmount,
-                                maxAmount,
-                                baseType,
-                                status,
-                                tags,
-                                transactionIncluded,
-                                fromDate,
-                                toDate
-                            )
-                        )
-
-                        val staleIds = localIds.toHashSet().minus(apiIds.toHashSet())
-                        val merchantIdsX = transactions.map { model -> model.merchant.id }.toLongArray()
-
-                        if (staleIds.size> SQLITE_MAX_VARIABLE_NUMBER) {
-                            val staleIdsList = staleIds.toList()
-
-                            val iterations = staleIdsList.size / SQLITE_MAX_VARIABLE_NUMBER
-                            for (i in 0 until (iterations - 1)) {
-                                if (i == 0) {
-
-                                    removeCachedTransactions(staleIdsList.subList(0, ((i * SQLITE_MAX_VARIABLE_NUMBER) - 1)).toLongArray())
-                                }
-                                if (i == iterations - 1) {
-                                    removeCachedTransactions(staleIdsList.subList(i * SQLITE_MAX_VARIABLE_NUMBER, staleIdsList.size - 1).toLongArray())
-                                } else {
-                                    removeCachedTransactions(staleIdsList.subList(i * SQLITE_MAX_VARIABLE_NUMBER, ((i * SQLITE_MAX_VARIABLE_NUMBER) + SQLITE_MAX_VARIABLE_NUMBER - 1)).toLongArray())
-                                }
-                            }
-                        } else {
-                            removeCachedTransactions(staleIds.toLongArray())
-                        }
-
-                        fetchMissingMerchants(merchantIdsX.toSet())
-                        completion?.invoke(
-                            Resource.success(
-                                TransactionPagingResponse(
-                                    transactionResponseWrapper.paging,
-                                    beforeDateForDevice,
-                                    beforeIdForDevice,
-                                    afterDateForDevice,
-                                    afterIdForDevice
-                                )
-                            )
-                        )
-                    } ?: run { completion?.invoke(Resource.success(null)) } // Explicitly invoke completion callback if response is null.
->>>>>>> 773f25c8
                 }
                 Resource.Status.ERROR -> {
                     Log.e("$TAG#refreshTransactions", resource.error?.localizedDescription)
@@ -1224,77 +1033,84 @@
         }
     }
 
-   private fun handleRefreshWithPaginationResponse(transactionFilter: TransactionFilter, response: TransactionResponseWrapper?, completion: OnFrolloSDKCompletionListener<Resource<TransactionPaginatedResult>>? = null){
-       response?.let { transactionResponseWrapper ->
-
-           val transactions = transactionResponseWrapper.transactions
-           val apiIds = insertTransactions(transactions)
-
-           var beforeDate: String? = null
-           var afterDate: String? = null
-           var beforeId: Long? = null
-           var afterId: Long? = null
-           transactionResponseWrapper.paging.cursors?.before?.let {
-               beforeDate = transactions[0].transactionDate
-               beforeId = transactions[0].transactionId
-           }
-           transactionResponseWrapper.paging.cursors?.after?.let {
-               afterDate = transactions[transactions.size - 1].transactionDate
-               afterId = transactions[transactions.size - 1].transactionId
-           }
-
-           var beforeDateForDevice: String? = null
-           var afterDateForDevice: String? = null
-           var beforeIdForDevice: Long? = null
-           var afterIdForDevice: Long? = null
-           if (transactions.isNotEmpty()) {
-               beforeDateForDevice = transactions[0].transactionDate
-               beforeIdForDevice = transactions[0].transactionId
-               afterDateForDevice = transactions[transactions.size - 1].transactionDate
-               afterIdForDevice = transactions[transactions.size - 1].transactionId
-           }
-
-           val localIds = db.transactions().getIdsQuery(
-                   sqlForTransactionStaleIds(
-                           beforeDate,
-                           afterDate,
-                           beforeId,
-                           afterId,
-                           transactionFilter
-                   )
-           )
-
-           val staleIds = localIds.toHashSet().minus(apiIds.toHashSet())
-           val merchantIdsX = transactions.map { model -> model.merchant.id }.toLongArray()
-
-           if (staleIds.size> SQLITE_MAX_VARIABLE_NUMBER) {
-               val staleIdsList = staleIds.toList()
-
-               val iterations = staleIdsList.size / SQLITE_MAX_VARIABLE_NUMBER
-               for (i in 0 until (iterations - 1)) {
-                   if (i == 0) {
-
-                       removeCachedTransactions(staleIdsList.subList(0, ((i*SQLITE_MAX_VARIABLE_NUMBER) - 1)).toLongArray())
-                   }
-                   if (i == iterations - 1) {
-                       removeCachedTransactions(staleIdsList.subList(i*SQLITE_MAX_VARIABLE_NUMBER, staleIdsList.size - 1).toLongArray())
-                   } else {
-                       removeCachedTransactions(staleIdsList.subList(i*SQLITE_MAX_VARIABLE_NUMBER, ((i*SQLITE_MAX_VARIABLE_NUMBER) + SQLITE_MAX_VARIABLE_NUMBER - 1)).toLongArray())
-                   }
-               }
-           } else {
-               removeCachedTransactions(staleIds.toLongArray())
-           }
-
-           fetchMissingMerchants(merchantIdsX.toSet())
-           completion?.invoke(Resource.success(TransactionPaginatedResult.Success(TransactionPaginationInfo(
-                   paging =  transactionResponseWrapper.paging,
-                   beforeDate =  beforeDateForDevice,
-                   beforeId = beforeIdForDevice,
-                   afterDate = afterDateForDevice,
-                   afterId = afterIdForDevice))))
-       } ?: run { completion?.invoke(Resource.success(null)) } // Explicitly invoke completion callback if response is null.
-   }
+    private fun handleRefreshWithPaginationResponse(transactionFilter: TransactionFilter, response: TransactionResponseWrapper?, completion: OnFrolloSDKCompletionListener<Resource<TransactionPaginatedResult>>? = null) {
+        response?.let { transactionResponseWrapper ->
+
+            val transactions = transactionResponseWrapper.transactions
+            val apiIds = insertTransactions(transactions)
+
+            var beforeDate: String? = null
+            var afterDate: String? = null
+            var beforeId: Long? = null
+            var afterId: Long? = null
+            transactionResponseWrapper.paging.cursors?.before?.let {
+                beforeDate = transactions[0].transactionDate
+                beforeId = transactions[0].transactionId
+            }
+            transactionResponseWrapper.paging.cursors?.after?.let {
+                afterDate = transactions[transactions.size - 1].transactionDate
+                afterId = transactions[transactions.size - 1].transactionId
+            }
+
+            var beforeDateForDevice: String? = null
+            var afterDateForDevice: String? = null
+            var beforeIdForDevice: Long? = null
+            var afterIdForDevice: Long? = null
+            if (transactions.isNotEmpty()) {
+                beforeDateForDevice = transactions[0].transactionDate
+                beforeIdForDevice = transactions[0].transactionId
+                afterDateForDevice = transactions[transactions.size - 1].transactionDate
+                afterIdForDevice = transactions[transactions.size - 1].transactionId
+            }
+
+            val localIds = db.transactions().getIdsQuery(
+                sqlForTransactionStaleIds(
+                    beforeDate,
+                    afterDate,
+                    beforeId,
+                    afterId,
+                    transactionFilter
+                )
+            )
+
+            val staleIds = localIds.toHashSet().minus(apiIds.toHashSet())
+            val merchantIdsX = transactions.map { model -> model.merchant.id }.toLongArray()
+
+            if (staleIds.size> SQLITE_MAX_VARIABLE_NUMBER) {
+                val staleIdsList = staleIds.toList()
+
+                val iterations = staleIdsList.size / SQLITE_MAX_VARIABLE_NUMBER
+                for (i in 0 until (iterations - 1)) {
+                    if (i == 0) {
+
+                        removeCachedTransactions(staleIdsList.subList(0, ((i * SQLITE_MAX_VARIABLE_NUMBER) - 1)).toLongArray())
+                    }
+                    if (i == iterations - 1) {
+                        removeCachedTransactions(staleIdsList.subList(i * SQLITE_MAX_VARIABLE_NUMBER, staleIdsList.size - 1).toLongArray())
+                    } else {
+                        removeCachedTransactions(staleIdsList.subList(i * SQLITE_MAX_VARIABLE_NUMBER, ((i * SQLITE_MAX_VARIABLE_NUMBER) + SQLITE_MAX_VARIABLE_NUMBER - 1)).toLongArray())
+                    }
+                }
+            } else {
+                removeCachedTransactions(staleIds.toLongArray())
+            }
+
+            fetchMissingMerchants(merchantIdsX.toSet())
+            completion?.invoke(
+                Resource.success(
+                    TransactionPaginatedResult.Success(
+                        TransactionPaginationInfo(
+                            paging = transactionResponseWrapper.paging,
+                            beforeDate = beforeDateForDevice,
+                            beforeId = beforeIdForDevice,
+                            afterDate = afterDateForDevice,
+                            afterId = afterIdForDevice
+                        )
+                    )
+                )
+            )
+        } ?: run { completion?.invoke(Resource.success(null)) } // Explicitly invoke completion callback if response is null.
+    }
 
     /**
      * Exclude a transaction from budgets and reports and update on the host
@@ -1429,95 +1245,6 @@
     }
 
     /**
-<<<<<<< HEAD
-=======
-     * Search transactions
-     *
-     * Search for transactions from the server. Transactions will be cached and a list of matching transaction IDs returned.
-     * Search results are paginated and retrieving the full list of more than 200 will require incrementing the [page] parameter.
-     *
-     * Example: Fetch results 201-400
-     *
-     * `transactionSearch(searchTerm: "supermarket", page: 1)`
-     *
-     * The search term will match the following fields on a transaction:
-     *
-     * - [TransactionDescription.original]
-     * - [TransactionDescription.simple]
-     * - [TransactionDescription.user]
-     * - [Transaction.amount]
-     * - [Merchant.name]
-     * - [TransactionCategory.name]
-     *
-     * Magic search terms can also be used where the following will match specific types or properties rather than the fields above.
-     *
-     * - excluded - Only transactions where [Transaction.included] is false.
-     * - pending - Only transactions where [Transaction.status] is pending.
-     * - income - Budget category is income.
-     * - lifestyle - Budget category is living.
-     * - living - Budget category is lifestyle.
-     * - goals - Budget category is goals.
-     *
-     * @param searchTerm Search term to match, either text, amount or magic term
-     * @param page Page to start search from. Defaults to 0
-     * @param fromDate Start date (inclusive) to fetch transactions from (optional). Please use [Transaction.DATE_FORMAT_PATTERN] for the format pattern.
-     * @param toDate End date (inclusive) to fetch transactions up to (optional). Please use [Transaction.DATE_FORMAT_PATTERN] for the format pattern.
-     * @param accountIds A list of account IDs to restrict search to (optional)
-     * @param accountIncluded Only return results from accounts included in the budget (optional)
-     * @param completion Completion handler with optional error if the request fails and array of transaction ids if succeeds
-     */
-    fun transactionSearch(
-        searchTerm: String,
-        page: Int = 0,
-        fromDate: String? = null,
-        toDate: String? = null,
-        accountIds: LongArray? = null,
-        accountIncluded: Boolean? = null,
-        completion: OnFrolloSDKCompletionListener<Resource<LongArray>>
-    ) {
-        if (searchTerm.isBlank()) {
-            Log.d("$TAG#transactionSearch", "Search term is empty")
-            val error = DataError(DataErrorType.API, DataErrorSubType.INVALID_DATA)
-            completion.invoke(Resource.error(error))
-            return
-        }
-
-        val skip = page * TRANSACTION_BATCH_SIZE
-
-        aggregationAPI.transactionSearch(
-            searchTerm = searchTerm, fromDate = fromDate, toDate = toDate, accountIds = accountIds,
-            accountIncluded = accountIncluded, count = TRANSACTION_BATCH_SIZE, skip = skip
-        ).enqueue { resource ->
-
-            when (resource.status) {
-                Resource.Status.ERROR -> {
-                    Log.e("$TAG#transactionSearch", resource.error?.localizedDescription)
-                    completion.invoke(Resource.error(resource.error))
-                }
-                Resource.Status.SUCCESS -> {
-                    doAsync {
-                        val response = resource.data
-                        val transactionIds = mutableListOf<Long>()
-
-                        response?.let { list ->
-                            transactionIds.addAll(list.map { it.transactionId }.toList())
-                            val merchantIds = list.map { it.merchant.id }.toSet()
-
-                            insertTransactions(response)
-                            fetchMissingMerchants(merchantIds)
-                        }
-
-                        uiThread {
-                            completion.invoke(Resource.success(data = transactionIds.toLongArray()))
-                        }
-                    }
-                }
-            }
-        }
-    }
-
-    /**
->>>>>>> 773f25c8
      * Fetch transactions summary from a certain period from the host
      *
      * @param fromDate Start date to fetch transactions summary from (inclusive). Please use [TransactionsSummary.DATE_FORMAT_PATTERN] for the format pattern.
@@ -1571,54 +1298,6 @@
         return response.map { it.transactionId }.toLongArray()
     }
 
-<<<<<<< HEAD
-=======
-    // Do not call this method from main thread. Call this asynchronously.
-    private fun removeTransactions(
-        fromDate: String,
-        toDate: String,
-        accountIds: LongArray? = null,
-        transactionIncluded: Boolean? = null,
-        excludingIds: LongArray,
-        completion: OnFrolloSDKCompletionListener<Result>? = null
-    ) {
-
-        val apiIds = excludingIds.sorted()
-        val staleIds = ArrayList(
-            db.transactions().getIdsQuery(
-                sqlForTransactionStaleIds(
-                    fromDate = fromDate, toDate = toDate,
-                    accountIds = accountIds?.toList(), transactionIncluded = transactionIncluded
-                )
-            ).sorted()
-        )
-
-        staleIds.removeAll(apiIds)
-
-        if (staleIds.isNotEmpty()) {
-            removeCachedTransactions(staleIds.toLongArray())
-        }
-
-        completion?.invoke(Result.success())
-    }
-
-    private fun handleTransactionsByIDsResponse(
-        response: List<TransactionResponse>?,
-        completion: OnFrolloSDKCompletionListener<Result>? = null
-    ) {
-        response?.let {
-            doAsync {
-                fetchMissingMerchants(response.map { it.merchant.id }.toSet())
-
-                val models = mapTransactionResponse(response)
-                db.transactions().insertAll(*models.toTypedArray())
-
-                uiThread { completion?.invoke(Result.success()) }
-            }
-        } ?: run { completion?.invoke(Result.success()) } // Explicitly invoke completion callback if response is null.
-    }
-
->>>>>>> 773f25c8
     private fun handleTransactionResponse(response: TransactionResponse?, completion: OnFrolloSDKCompletionListener<Result>? = null) {
         response?.let {
             doAsync {
