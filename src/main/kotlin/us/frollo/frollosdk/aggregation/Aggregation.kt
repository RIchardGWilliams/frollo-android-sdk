/*
 * Copyright 2019 Frollo
 *
 * Licensed under the Apache License, Version 2.0 (the "License");
 * you may not use this file except in compliance with the License.
 * You may obtain a copy of the License at
 *
 *    http://www.apache.org/licenses/LICENSE-2.0
 *
 * Unless required by applicable law or agreed to in writing, software
 * distributed under the License is distributed on an "AS IS" BASIS,
 * WITHOUT WARRANTIES OR CONDITIONS OF ANY KIND, either express or implied.
 * See the License for the specific language governing permissions and
 * limitations under the License.
 */

package us.frollo.frollosdk.aggregation

import android.content.BroadcastReceiver
import android.content.Context
import android.content.Intent
import android.content.IntentFilter
import androidx.lifecycle.LiveData
import androidx.lifecycle.Transformations
import androidx.localbroadcastmanager.content.LocalBroadcastManager
import androidx.sqlite.db.SimpleSQLiteQuery
import org.threeten.bp.LocalDate
import org.threeten.bp.temporal.TemporalAdjusters
import us.frollo.frollosdk.base.PaginatedResult
import us.frollo.frollosdk.base.PaginationInfo
import us.frollo.frollosdk.base.PaginationInfoDatedCursor
import us.frollo.frollosdk.base.Resource
import us.frollo.frollosdk.base.Result
import us.frollo.frollosdk.base.SimpleSQLiteQueryBuilder
import us.frollo.frollosdk.base.doAsync
import us.frollo.frollosdk.base.uiThread
import us.frollo.frollosdk.core.ACTION.ACTION_REFRESH_TRANSACTIONS
import us.frollo.frollosdk.core.OnFrolloSDKCompletionListener
import us.frollo.frollosdk.database.SDKDatabase
import us.frollo.frollosdk.error.DataError
import us.frollo.frollosdk.error.DataErrorSubType
import us.frollo.frollosdk.error.DataErrorType
import us.frollo.frollosdk.extensions.compareToFindMissingItems
import us.frollo.frollosdk.extensions.enqueue
import us.frollo.frollosdk.extensions.exportTransactions
import us.frollo.frollosdk.extensions.fetchMerchants
import us.frollo.frollosdk.extensions.fetchSimilarTransactions
import us.frollo.frollosdk.extensions.fetchSuggestedTags
import us.frollo.frollosdk.extensions.fetchTransactions
import us.frollo.frollosdk.extensions.fetchTransactionsSummaryByIDs
import us.frollo.frollosdk.extensions.fetchTransactionsSummaryByQuery
import us.frollo.frollosdk.extensions.fetchUserTags
import us.frollo.frollosdk.extensions.refreshProviderAccounts
import us.frollo.frollosdk.extensions.sqlForAccounts
import us.frollo.frollosdk.extensions.sqlForMerchants
import us.frollo.frollosdk.extensions.sqlForMerchantsIds
import us.frollo.frollosdk.extensions.sqlForProviderAccounts
import us.frollo.frollosdk.extensions.sqlForProviders
import us.frollo.frollosdk.extensions.sqlForTransactionCategories
import us.frollo.frollosdk.extensions.sqlForUpdateAccount
import us.frollo.frollosdk.extensions.sqlForUserTags
import us.frollo.frollosdk.extensions.toString
import us.frollo.frollosdk.logging.Log
import us.frollo.frollosdk.mapping.toAccount
import us.frollo.frollosdk.mapping.toMerchant
import us.frollo.frollosdk.mapping.toProvider
import us.frollo.frollosdk.mapping.toProviderAccount
import us.frollo.frollosdk.mapping.toProvidersResponse
import us.frollo.frollosdk.mapping.toTransaction
import us.frollo.frollosdk.mapping.toTransactionCategory
import us.frollo.frollosdk.mapping.toTransactionTag
import us.frollo.frollosdk.mapping.toTransactionsSummary
import us.frollo.frollosdk.model.api.aggregation.accounts.AccountCreateUpdateRequest
import us.frollo.frollosdk.model.api.aggregation.accounts.AccountResponse
import us.frollo.frollosdk.model.api.aggregation.accounts.AccountUpdateRequest
import us.frollo.frollosdk.model.api.aggregation.merchants.MerchantResponse
import us.frollo.frollosdk.model.api.aggregation.provideraccounts.ProviderAccountCreateRequest
import us.frollo.frollosdk.model.api.aggregation.provideraccounts.ProviderAccountResponse
import us.frollo.frollosdk.model.api.aggregation.provideraccounts.ProviderAccountUpdateRequest
import us.frollo.frollosdk.model.api.aggregation.providers.ProviderResponse
import us.frollo.frollosdk.model.api.aggregation.tags.TransactionTagResponse
import us.frollo.frollosdk.model.api.aggregation.tags.TransactionTagsCreateDeleteRequest
import us.frollo.frollosdk.model.api.aggregation.transactioncategories.TransactionCategoryResponse
import us.frollo.frollosdk.model.api.aggregation.transactions.ManualTransactionCreateRequest
import us.frollo.frollosdk.model.api.aggregation.transactions.ManualTransactionUpdateUpdateRequest
import us.frollo.frollosdk.model.api.aggregation.transactions.TransactionBulkUpdateRequest
import us.frollo.frollosdk.model.api.aggregation.transactions.TransactionResponse
import us.frollo.frollosdk.model.api.aggregation.transactions.TransactionUpdateRequest
import us.frollo.frollosdk.model.api.shared.PaginatedDatedCursorResponse
import us.frollo.frollosdk.model.api.shared.PaginatedResponse
import us.frollo.frollosdk.model.coredata.aggregation.accounts.Account
import us.frollo.frollosdk.model.coredata.aggregation.accounts.AccountClassification
import us.frollo.frollosdk.model.coredata.aggregation.accounts.AccountRelation
import us.frollo.frollosdk.model.coredata.aggregation.accounts.AccountStatus
import us.frollo.frollosdk.model.coredata.aggregation.accounts.AccountSubType
import us.frollo.frollosdk.model.coredata.aggregation.accounts.AccountType
import us.frollo.frollosdk.model.coredata.aggregation.merchants.Merchant
import us.frollo.frollosdk.model.coredata.aggregation.merchants.MerchantType
import us.frollo.frollosdk.model.coredata.aggregation.provideraccounts.AccountRefreshStatus
import us.frollo.frollosdk.model.coredata.aggregation.provideraccounts.ProviderAccount
import us.frollo.frollosdk.model.coredata.aggregation.provideraccounts.ProviderAccountRelation
import us.frollo.frollosdk.model.coredata.aggregation.providers.Provider
import us.frollo.frollosdk.model.coredata.aggregation.providers.ProviderLoginForm
import us.frollo.frollosdk.model.coredata.aggregation.providers.ProviderRelation
import us.frollo.frollosdk.model.coredata.aggregation.providers.ProviderStatus
import us.frollo.frollosdk.model.coredata.aggregation.tags.SuggestedTagsSortType
import us.frollo.frollosdk.model.coredata.aggregation.tags.TagsSortType
import us.frollo.frollosdk.model.coredata.aggregation.tags.TransactionTag
import us.frollo.frollosdk.model.coredata.aggregation.transactioncategories.TransactionCategory
import us.frollo.frollosdk.model.coredata.aggregation.transactioncategories.TransactionCategoryType
import us.frollo.frollosdk.model.coredata.aggregation.transactions.ExportTransactionFilter
import us.frollo.frollosdk.model.coredata.aggregation.transactions.ExportTransactionType
import us.frollo.frollosdk.model.coredata.aggregation.transactions.Transaction
import us.frollo.frollosdk.model.coredata.aggregation.transactions.TransactionBaseType
import us.frollo.frollosdk.model.coredata.aggregation.transactions.TransactionFilter
import us.frollo.frollosdk.model.coredata.aggregation.transactions.TransactionStatus
import us.frollo.frollosdk.model.coredata.aggregation.transactions.TransactionType
import us.frollo.frollosdk.model.coredata.aggregation.transactions.TransactionsSummary
import us.frollo.frollosdk.model.coredata.payments.PaymentLimit
import us.frollo.frollosdk.model.coredata.shared.BudgetCategory
import us.frollo.frollosdk.model.coredata.shared.OrderType
import us.frollo.frollosdk.network.NetworkService
import us.frollo.frollosdk.network.api.AggregationAPI
import us.frollo.frollosdk.network.api.CdrAPI
import java.math.BigDecimal

/**
 * Manages all aggregation data including accounts, transactions, categories and merchants.
 */
class Aggregation(network: NetworkService, internal val db: SDKDatabase, localBroadcastManager: LocalBroadcastManager) {

    companion object {
        internal const val TAG = "Aggregation"
        private const val MERCHANT_BATCH_SIZE = 500 // DO NOT INCREASE THIS. API MAX SIZE IS 500.
    }

    internal val aggregationAPI: AggregationAPI = network.create(AggregationAPI::class.java)
    private val cdrAPI: CdrAPI = network.create(CdrAPI::class.java)

    private var refreshingMerchantIDs = setOf<Long>()
    private var refreshingProviderIDs = setOf<Long>()

    private val refreshTransactionsReceiver = object : BroadcastReceiver() {
        override fun onReceive(context: Context, intent: Intent) {
            // TODO: No refresh exists for transactions now - TBD
        }
    }

    init {
        localBroadcastManager.registerReceiver(
            refreshTransactionsReceiver,
            IntentFilter(ACTION_REFRESH_TRANSACTIONS)
        )
    }

    // Provider

    /**
     * Fetch provider by ID from the cache
     *
     * @param providerId Unique provider ID to fetch
     *
     * @return LiveData object of Resource<Provider> which can be observed using an Observer for future changes as well.
     */
    fun fetchProvider(providerId: Long): LiveData<Resource<Provider>> =
        Transformations.map(db.providers().load(providerId)) { model ->
            Resource.success(model)
        }

    /**
     * Fetch providers from the cache
     *
     * @param status Filter by status of the provider support (Optional)
     *
     * @return LiveData object of Resource<List<Provider>> which can be observed using an Observer for future changes as well.
     */
    fun fetchProviders(status: ProviderStatus? = null): LiveData<Resource<List<Provider>>> =
        Transformations.map(db.providers().loadByQuery(sqlForProviders(status = status))) { models ->
            Resource.success(models)
        }

    /**
     * Advanced method to fetch providers by SQL query from the cache
     *
     * @param query SimpleSQLiteQuery: Select query which fetches providers from the cache
     *
     * Note: Please check [SimpleSQLiteQueryBuilder] to build custom SQL queries
     *
     * @return LiveData object of Resource<List<Provider>> which can be observed using an Observer for future changes as well.
     */
    fun fetchProviders(query: SimpleSQLiteQuery): LiveData<Resource<List<Provider>>> =
        Transformations.map(db.providers().loadByQuery(query)) { model ->
            Resource.success(model)
        }

    /**
     * Method to fetch providers by IDs from the cache
     *
     * @param providerIds Unique provider IDs to fetch
     * @return LiveData object of List<Provider> which can be observed using an Observer for future changes as well.
     */
    fun fetchProvidersByIdsWithRelation(providerIds: List<Long>): LiveData<List<ProviderRelation>> {
        return db.providers().fetchProvidersByIdsWithRelation(providerIds.toLongArray())
    }

    /**
     * Fetch provider by ID from the cache along with other associated data.
     *
     * @param providerId Unique provider ID to fetch
     *
     * @return LiveData object of Resource<ProviderRelation> which can be observed using an Observer for future changes as well.
     */
    fun fetchProviderWithRelation(providerId: Long): LiveData<Resource<ProviderRelation>> =
        Transformations.map(db.providers().loadWithRelation(providerId)) { model ->
            Resource.success(model)
        }

    /**
     * Fetch providers from the cache along with other associated data.
     *
     * @param status Filter by status of the provider support (Optional)
     *
     * @return LiveData object of Resource<List<ProviderRelation>> which can be observed using an Observer for future changes as well.
     */
    fun fetchProvidersWithRelation(status: ProviderStatus? = null): LiveData<Resource<List<ProviderRelation>>> =
        Transformations.map(db.providers().loadByQueryWithRelation(sqlForProviders(status = status))) { models ->
            Resource.success(models)
        }

    /**
     * Advanced method to fetch providers by SQL query from the cache along with other associated data.
     *
     * @param query SimpleSQLiteQuery: Select query which fetches providers from the cache
     *
     * Note: Please check [SimpleSQLiteQueryBuilder] to build custom SQL queries
     *
     * @return LiveData object of Resource<List<ProviderRelation>> which can be observed using an Observer for future changes as well.
     */
    fun fetchProvidersWithRelation(query: SimpleSQLiteQuery): LiveData<Resource<List<ProviderRelation>>> =
        Transformations.map(db.providers().loadByQueryWithRelation(query)) { model ->
            Resource.success(model)
        }

    /**
     * Refresh a specific provider by ID from the host
     *
     * @param providerId ID of the provider to fetch
     * @param completion Optional completion handler with optional error if the request fails
     */
    fun refreshProvider(providerId: Long, completion: OnFrolloSDKCompletionListener<Result>? = null) {
        aggregationAPI.fetchProvider(providerId).enqueue { resource ->
            when (resource.status) {
                Resource.Status.SUCCESS -> {
                    handleProviderResponse(resource.data, completion)
                }
                Resource.Status.ERROR -> {
                    Log.e("$TAG#refreshProvider", resource.error?.localizedDescription)
                    completion?.invoke(Result.error(resource.error))
                }
            }
        }
    }

    /**
     * Refresh all available providers from the host.
     *
     * Includes Beta, Supported, Coming Soon and Outage providers. Unsupported and Disabled providers must be fetched by ID.
     *
     * @param completion Optional completion handler with optional error if the request fails
     */
    fun refreshProviders(completion: OnFrolloSDKCompletionListener<Result>? = null) {
        aggregationAPI.fetchProviders().enqueue { resource ->
            when (resource.status) {
                Resource.Status.SUCCESS -> {
                    handleProvidersResponse(response = resource.data, completion = completion)
                }
                Resource.Status.ERROR -> {
                    Log.e("$TAG#refreshProviders", resource.error?.localizedDescription)
                    completion?.invoke(Result.error(resource.error))
                }
            }
        }
    }

    private fun handleProvidersResponse(response: List<ProviderResponse>?, completion: OnFrolloSDKCompletionListener<Result>? = null) {
        response?.let {
            doAsync {
                val existingIds = db.providers().getIdsByStatus().toHashSet() // These are providers with status BETA & SUPPORTED
                val models = mapProviderResponse(response)

                val modelsToInsert = models.filter { it.providerId !in existingIds }
                if (modelsToInsert.isNotEmpty()) {
                    db.providers().insertAll(*modelsToInsert.toTypedArray())
                }

                // As fetchAllProviders() response has lesser fields we have to use update() specific columns in DB
                // instead of conflict insert. Otherwise it will remove the extra data fetched by the fetchProvider() response.
                val modelsToUpdate = models.filter { it.providerId in existingIds }
                if (modelsToUpdate.isNotEmpty()) {
                    db.providers().update(*modelsToUpdate.map { it.toProvidersResponse() }.toTypedArray())
                }

                val apiIds = response.map { it.providerId }.toHashSet()
                val modelsToDelete = existingIds.minus(apiIds)
                if (modelsToDelete.isNotEmpty()) {
                    removeCachedProviders(modelsToDelete.toLongArray())
                }

                uiThread { completion?.invoke(Result.success()) }
            }
        } ?: run { completion?.invoke(Result.success()) } // Explicitly invoke completion callback if response is null.
    }

    private fun handleProviderResponse(response: ProviderResponse?, completion: OnFrolloSDKCompletionListener<Result>? = null) {
        response?.let {
            doAsync {
                db.providers().insert(response.toProvider())

                refreshingProviderIDs = refreshingProviderIDs.minus(response.providerId)

                uiThread { completion?.invoke(Result.success()) }
            }
        } ?: run { completion?.invoke(Result.success()) } // Explicitly invoke completion callback if response is null.
    }

    private fun mapProviderResponse(models: List<ProviderResponse>): List<Provider> =
        models.map { it.toProvider() }.toList()

    // Provider Account

    /**
     * Fetch provider account by ID from the cache
     *
     * @param providerAccountId Unique ID of the provider account to fetch
     *
     * @return LiveData object of Resource<ProviderAccount> which can be observed using an Observer for future changes as well.
     */
    fun fetchProviderAccount(providerAccountId: Long): LiveData<Resource<ProviderAccount>> =
        Transformations.map(db.providerAccounts().load(providerAccountId)) { model ->
            Resource.success(model)
        }

    /**
     * Fetch provider accounts from the cache
     *
     * @param providerId Provider ID of the provider accounts to fetch (Optional)
     * @param refreshStatus Filter by the current refresh status of the provider account (Optional)
     * @param externalId External aggregator ID of the provider accounts to fetch (Optional)
     *
     * @return LiveData object of Resource<List<ProviderAccount>> which can be observed using an Observer for future changes as well.
     */
    fun fetchProviderAccounts(providerId: Long? = null, refreshStatus: AccountRefreshStatus? = null, externalId: String? = null): LiveData<Resource<List<ProviderAccount>>> =
        Transformations.map(db.providerAccounts().loadByQuery(sqlForProviderAccounts(providerId, refreshStatus, externalId))) { models ->
            Resource.success(models)
        }

    /**
     * Advanced method to fetch provider accounts by SQL query from the cache
     *
     * @param query SimpleSQLiteQuery: Select query which fetches provider accounts from the cache
     *
     * Note: Please check [SimpleSQLiteQueryBuilder] to build custom SQL queries
     *
     * @return LiveData object of Resource<List<ProviderAccount>> which can be observed using an Observer for future changes as well.
     */
    fun fetchProviderAccounts(query: SimpleSQLiteQuery): LiveData<Resource<List<ProviderAccount>>> =
        Transformations.map(db.providerAccounts().loadByQuery(query)) { model ->
            Resource.success(model)
        }

    /**
     * Fetch provider account by ID from the cache along with other associated data.
     *
     * @param providerAccountId Unique provider account ID to fetch
     *
     * @return LiveData object of Resource<ProviderAccountRelation> which can be observed using an Observer for future changes as well.
     */
    fun fetchProviderAccountWithRelation(providerAccountId: Long): LiveData<Resource<ProviderAccountRelation>> =
        Transformations.map(db.providerAccounts().loadWithRelation(providerAccountId)) { model ->
            Resource.success(model)
        }

    /**
     * Fetch provider accounts from the cache along with other associated data.
     *
     * @param providerId Provider ID of the provider accounts to fetch (Optional)
     * @param refreshStatus Filter by the current refresh status of the provider account (Optional)
     * @param externalId External aggregator ID of the provider accounts to fetch (Optional)
     *
     * @return LiveData object of Resource<List<ProviderAccountRelation>> which can be observed using an Observer for future changes as well.
     */
    fun fetchProviderAccountsWithRelation(providerId: Long? = null, refreshStatus: AccountRefreshStatus? = null, externalId: String? = null): LiveData<Resource<List<ProviderAccountRelation>>> =
        Transformations.map(db.providerAccounts().loadByQueryWithRelation(sqlForProviderAccounts(providerId, refreshStatus, externalId))) { models ->
            Resource.success(models)
        }

    /**
     * Advanced method to fetch provider accounts by SQL query from the cache along with other associated data.
     *
     * @param query SimpleSQLiteQuery: Select query which fetches provider accounts from the cache
     *
     * Note: Please check [SimpleSQLiteQueryBuilder] to build custom SQL queries
     *
     * @return LiveData object of Resource<List<ProviderAccountRelation>> which can be observed using an Observer for future changes as well.
     */
    fun fetchProviderAccountsWithRelation(query: SimpleSQLiteQuery): LiveData<Resource<List<ProviderAccountRelation>>> =
        Transformations.map(db.providerAccounts().loadByQueryWithRelation(query)) { model ->
            Resource.success(model)
        }

    /**
     * Refresh a specific provider account by ID from the host
     *
     * @param providerAccountId ID of the provider account to fetch
     * @param completion Optional completion handler with optional error if the request fails
     */
    fun refreshProviderAccount(providerAccountId: Long, completion: OnFrolloSDKCompletionListener<Result>? = null) {
        aggregationAPI.fetchProviderAccount(providerAccountId).enqueue { resource ->
            when (resource.status) {
                Resource.Status.SUCCESS -> {
                    handleProviderAccountResponse(response = resource.data, completion = completion)
                }
                Resource.Status.ERROR -> {
                    Log.e("$TAG#refreshProviderAccount", resource.error?.localizedDescription)
                    completion?.invoke(Result.error(resource.error))
                }
            }
        }
    }

    /**
     * Refresh all provider accounts from the host
     *
     * @param completion Optional completion handler with optional error if the request fails
     */
    fun refreshProviderAccounts(completion: OnFrolloSDKCompletionListener<Result>? = null) {
        aggregationAPI.fetchProviderAccounts().enqueue { resource ->
            when (resource.status) {
                Resource.Status.SUCCESS -> {
                    handleProviderAccountsResponse(response = resource.data, completion = completion)
                }
                Resource.Status.ERROR -> {
                    Log.e("$TAG#refreshProviderAccounts", resource.error?.localizedDescription)
                    completion?.invoke(Result.error(resource.error))
                }
            }
        }
    }

    /**
     * Fetches the latest account data from the aggregation partner.
     *
     * @param providerAccountIds Array of IDs of the provider accounts to be synced
     * @param completion Optional completion handler with optional error if the request fails
     */
    fun syncProviderAccounts(providerAccountIds: LongArray, completion: OnFrolloSDKCompletionListener<Result>? = null) {
        if (providerAccountIds.isEmpty()) {
            completion?.invoke(Result.success())
            return
        }
        aggregationAPI.refreshProviderAccounts(providerAccountIds).enqueue { resource ->
            when (resource.status) {
                Resource.Status.SUCCESS -> {
                    handleProviderAccountsResponse(response = resource.data, providerAccountIds = providerAccountIds, completion = completion)
                }
                Resource.Status.ERROR -> {
                    Log.e("$TAG#syncProviderAccounts", resource.error?.localizedDescription)
                    completion?.invoke(Result.error(resource.error))
                }
            }
        }
    }

    /**
     * Quick sync all Provider Accounts for a user. Provider Accounts represent a customer login
     * to a Provider and aggregates the Accounts for that login.
     *
     * @param completion Optional completion handler with optional error if the request fails
     */
    fun quickSyncProviderAccounts(completion: OnFrolloSDKCompletionListener<Result>? = null) {
        aggregationAPI.quickSyncProviderAccounts().enqueue { resource ->
            when (resource.status) {
                Resource.Status.SUCCESS -> {
                    completion?.invoke(Result.success())
                }
                Resource.Status.ERROR -> {
                    Log.e("$TAG#quickSyncProviderAccounts", resource.error?.localizedDescription)
                    completion?.invoke(Result.error(resource.error))
                }
            }
        }
    }

    /**
     * Create a provider account
     *
     * @param providerId ID of the provider which an account should be created for
     * @param loginForm Provider login form with validated and encrypted values with the user's details
     * @param consentId ID of the consent for creating the account
     * @param completion Optional completion handler with optional error if the request fails else ID of the ProviderAccount created if success
     */
    fun createProviderAccount(providerId: Long, loginForm: ProviderLoginForm, consentId: Long? = null, completion: OnFrolloSDKCompletionListener<Resource<Long>>? = null) {
        val request = ProviderAccountCreateRequest(loginForm = loginForm, providerID = providerId, consentId = consentId)

        aggregationAPI.createProviderAccount(request).enqueue { resource ->
            when (resource.status) {
                Resource.Status.SUCCESS -> {
                    handleProviderAccountResponse(response = resource.data, completionWithData = completion)
                }
                Resource.Status.ERROR -> {
                    Log.e("$TAG#createProviderAccount", resource.error?.localizedDescription)
                    completion?.invoke(Resource.error(resource.error))
                }
            }
        }
    }

    /**
     * Delete a provider account from the host
     *
     * @param providerAccountId ID of the provider account to be deleted
     * @param completion Optional completion handler with optional error if the request fails
     */
    fun deleteProviderAccount(providerAccountId: Long, completion: OnFrolloSDKCompletionListener<Result>? = null) {
        aggregationAPI.deleteProviderAccount(providerAccountId).enqueue { resource ->
            when (resource.status) {
                Resource.Status.SUCCESS -> {
                    removeCachedProviderAccounts(longArrayOf(providerAccountId))
                    completion?.invoke(Result.success())
                }
                Resource.Status.ERROR -> {
                    Log.e("$TAG#deleteProviderAccount", resource.error?.localizedDescription)
                    completion?.invoke(Result.error(resource.error))
                }
            }
        }
    }

    /**
     * Update a provider account on the host
     *
     * @param providerAccountId ID of the provider account to be updated
     * @param loginForm Provider account login form with validated and encrypted values with the user's details
     * @param completion Optional completion handler with optional error if the request fails
     */
    fun updateProviderAccount(providerAccountId: Long, loginForm: ProviderLoginForm, completion: OnFrolloSDKCompletionListener<Result>? = null) {
        val request = ProviderAccountUpdateRequest(loginForm = loginForm)

        aggregationAPI.updateProviderAccount(providerAccountId, request).enqueue { resource ->
            when (resource.status) {
                Resource.Status.SUCCESS -> {
                    handleProviderAccountResponse(response = resource.data, completion = completion)
                }
                Resource.Status.ERROR -> {
                    Log.e("$TAG#updateProviderAccount", resource.error?.localizedDescription)
                    completion?.invoke(Result.error(resource.error))
                }
            }
        }
    }

    private fun handleProviderAccountsResponse(
        response: List<ProviderAccountResponse>?,
        providerAccountIds: LongArray? = null,
        completion: OnFrolloSDKCompletionListener<Result>? = null
    ) {
        response?.let {
            doAsync {
                fetchMissingProviders(response.map { it.providerId }.toSet())

                val models = mapProviderAccountResponse(response)
                db.providerAccounts().insertAll(*models.toTypedArray())

                if (providerAccountIds == null) {
                    val apiIds = response.map { it.providerAccountId }.toList()
                    val staleIds = db.providerAccounts().getStaleIds(apiIds.toLongArray())

                    if (staleIds.isNotEmpty()) {
                        removeCachedProviderAccounts(staleIds.toLongArray())
                    }
                }

                uiThread { completion?.invoke(Result.success()) }
            }
        } ?: run { completion?.invoke(Result.success()) } // Explicitly invoke completion callback if response is null.
    }

    private fun handleProviderAccountResponse(
        response: ProviderAccountResponse?,
        completion: OnFrolloSDKCompletionListener<Result>? = null,
        completionWithData: OnFrolloSDKCompletionListener<Resource<Long>>? = null
    ) {
        response?.let {
            doAsync {
                fetchMissingProviders(setOf(response.providerId))

                db.providerAccounts().insert(response.toProviderAccount())

                uiThread {
                    completion?.invoke(Result.success())
                    completionWithData?.invoke(Resource.success(response.providerAccountId))
                }
            }
        } ?: run {
            completion?.invoke(Result.success())
            completionWithData?.invoke(Resource.success(null))
        } // Explicitly invoke completion callback if response is null.
    }

    private fun mapProviderAccountResponse(models: List<ProviderAccountResponse>): List<ProviderAccount> =
        models.map { it.toProviderAccount() }.toList()

    // Account

    /**
     * Fetch account by ID from the cache
     *
     * @param accountId Unique ID of the account to fetch
     *
     * @return LiveData object of Resource<Account> which can be observed using an Observer for future changes as well.
     */
    fun fetchAccount(accountId: Long): LiveData<Resource<Account>> =
        Transformations.map(db.accounts().load(accountId)) { model ->
            Resource.success(model)
        }

    /**
     * Fetch accounts from the cache
     *
     * @param providerAccountId Filter by the Provider account ID (Optional)
     * @param accountStatus Filter by the account status (Optional)
     * @param accountSubType Filter by the sub type of account (Optional)
     * @param accountType Filter by the type of the account (Optional)
     * @param accountClassification Filter by the classification of the account (Optional)
     * @param favourite Filter by favourited accounts (Optional)
     * @param hidden Filter by hidden accounts (Optional)
     * @param included Filter by accounts included in the budget (Optional)
     * @param refreshStatus Filter by the current refresh status of the provider account (Optional)
     * @param externalId External aggregator ID of the accounts to fetch (Optional)
     *
     * @return LiveData object of Resource<List<Account>> which can be observed using an Observer for future changes as well.
     */
    fun fetchAccounts(
        providerAccountId: Long? = null,
        accountStatus: AccountStatus? = null,
        accountSubType: AccountSubType? = null,
        accountType: AccountType? = null,
        accountClassification: AccountClassification? = null,
        favourite: Boolean? = null,
        hidden: Boolean? = null,
        included: Boolean? = null,
        refreshStatus: AccountRefreshStatus? = null,
        externalId: String? = null
    ): LiveData<Resource<List<Account>>> =
        Transformations.map(
            db.accounts().loadByQuery(
                sqlForAccounts(
                    providerAccountId = providerAccountId,
                    accountStatus = accountStatus,
                    accountSubType = accountSubType,
                    accountType = accountType,
                    accountClassification = accountClassification,
                    favourite = favourite,
                    hidden = hidden,
                    included = included,
                    refreshStatus = refreshStatus,
                    externalId = externalId
                )
            )
        ) { models ->
            Resource.success(models)
        }

    /**
     * Advanced method to fetch accounts by SQL query from the cache
     *
     * @param query SimpleSQLiteQuery: Select query which fetches accounts from the cache
     *
     * Note: Please check [SimpleSQLiteQueryBuilder] to build custom SQL queries
     *
     * @return LiveData object of Resource<List<Account>> which can be observed using an Observer for future changes as well.
     */
    fun fetchAccounts(query: SimpleSQLiteQuery): LiveData<Resource<List<Account>>> =
        Transformations.map(db.accounts().loadByQuery(query)) { model ->
            Resource.success(model)
        }

    /**
     * Fetch account by ID from the cache along with other associated data.
     *
     * @param accountId Unique provider account ID to fetch
     *
     * @return LiveData object of Resource<AccountRelation> which can be observed using an Observer for future changes as well.
     */
    fun fetchAccountWithRelation(accountId: Long): LiveData<Resource<AccountRelation>> =
        Transformations.map(db.accounts().loadWithRelation(accountId)) { model ->
            Resource.success(model)
        }

    /**
     * Fetch accounts from the cache along with other associated data.
     *
     * @param providerAccountId Filter by the Provider account ID (Optional)
     * @param accountStatus Filter by the account status (Optional)
     * @param accountSubType Filter by the sub type of account (Optional)
     * @param accountType Filter by the type of the account (Optional)
     * @param accountClassification Filter by the classification of the account (Optional)
     * @param favourite Filter by favourited accounts (Optional)
     * @param hidden Filter by hidden accounts (Optional)
     * @param included Filter by accounts included in the budget (Optional)
     * @param refreshStatus Filter by the current refresh status of the provider account (Optional)
     * @param externalId External aggregator ID of the accounts to fetch (Optional)
     *
     * @return LiveData object of Resource<List<AccountRelation>> which can be observed using an Observer for future changes as well.
     */
    fun fetchAccountsWithRelation(
        providerAccountId: Long? = null,
        accountStatus: AccountStatus? = null,
        accountSubType: AccountSubType? = null,
        accountType: AccountType? = null,
        accountClassification: AccountClassification? = null,
        favourite: Boolean? = null,
        hidden: Boolean? = null,
        included: Boolean? = null,
        refreshStatus: AccountRefreshStatus? = null,
        externalId: String? = null
    ): LiveData<Resource<List<AccountRelation>>> =
        Transformations.map(
            db.accounts().loadByQueryWithRelation(
                sqlForAccounts(
                    providerAccountId = providerAccountId,
                    accountStatus = accountStatus,
                    accountSubType = accountSubType,
                    accountType = accountType,
                    accountClassification = accountClassification,
                    favourite = favourite,
                    hidden = hidden,
                    included = included,
                    refreshStatus = refreshStatus,
                    externalId = externalId
                )
            )
        ) { models ->
            Resource.success(models)
        }

    /**
     * Advanced method to fetch accounts by SQL query from the cache along with other associated data.
     *
     * @param query SimpleSQLiteQuery: Select query which fetches accounts from the cache
     *
     * Note: Please check [SimpleSQLiteQueryBuilder] to build custom SQL queries
     *
     * @return LiveData object of Resource<List<AccountRelation>> which can be observed using an Observer for future changes as well.
     */
    fun fetchAccountsWithRelation(query: SimpleSQLiteQuery): LiveData<Resource<List<AccountRelation>>> =
        Transformations.map(db.accounts().loadByQueryWithRelation(query)) { model ->
            Resource.success(model)
        }

    /**
     * Refresh a specific account by ID from the host
     *
     * @param accountId ID of the account to fetch
     * @param completion Optional completion handler with optional error if the request fails
     */
    fun refreshAccount(accountId: Long, completion: OnFrolloSDKCompletionListener<Result>? = null) {
        aggregationAPI.fetchAccount(accountId).enqueue { resource ->
            when (resource.status) {
                Resource.Status.SUCCESS -> {
                    handleAccountResponse(response = resource.data, completion = completion)
                }
                Resource.Status.ERROR -> {
                    Log.e("$TAG#refreshAccount", resource.error?.localizedDescription)
                    completion?.invoke(Result.error(resource.error))
                }
            }
        }
    }

    /**
     * Refresh all accounts from the host
     *
     * @param completion Optional completion handler with optional error if the request fails
     */
    fun refreshAccounts(completion: OnFrolloSDKCompletionListener<Result>? = null) {
        aggregationAPI.fetchAccounts().enqueue { resource ->
            when (resource.status) {
                Resource.Status.SUCCESS -> {
                    handleAccountsResponse(response = resource.data, completion = completion)
                }
                Resource.Status.ERROR -> {
                    Log.e("$TAG#refreshAccounts", resource.error?.localizedDescription)
                    completion?.invoke(Result.error(resource.error))
                }
            }
        }
    }

    /**
     * Update an account on the host
     *
     * This method updates the cache immediately so the UI can be updated
     * and triggers a request in the background to update on the host.
     * Host may return error, in which case it is the responsibility
     * of the client app to handle it in the UI
     *
     * @param accountId ID of the account to be updated
     * @param hidden Used to hide the account in the UI
     * @param included Used to exclude accounts from counting towards the user's budgets
     * @param favourite Mark the account as favourite for UI purposes (optional)
     * @param accountSubType Sub type of the account indicating more detail what the account is (optional)
     * @param nickName Nickname given to the account for display and identification purposes (optional)
     * @param completion Optional completion handler with optional error if the request fails
     */
    fun updateAccount(
        accountId: Long,
        hidden: Boolean,
        included: Boolean,
        favourite: Boolean? = null,
        accountSubType: AccountSubType? = null,
        nickName: String? = null,
        completion: OnFrolloSDKCompletionListener<Result>? = null
    ) {
        // Updating account cache immediately to update the UI
        updateAccountCache(
            accountId = accountId,
            hidden = hidden,
            included = included,
            favourite = favourite,
            accountSubType = accountSubType,
            nickName = nickName
        )

        val request = AccountUpdateRequest(
            hidden = hidden,
            included = included,
            favourite = favourite,
            accountSubType = accountSubType,
            nickName = nickName
        )

        if (!request.valid) {
            Log.e("$TAG#updateAccount", "'hidden' and 'included' must compliment each other. Both cannot be true.")
            val error = DataError(DataErrorType.API, DataErrorSubType.INVALID_DATA)
            completion?.invoke(Result.error(error))
            return
        }

        aggregationAPI.updateAccount(accountId, request).enqueue { resource ->
            when (resource.status) {
                Resource.Status.SUCCESS -> {
                    handleAccountResponse(response = resource.data, completion = completion)
                }
                Resource.Status.ERROR -> {
                    Log.e("$TAG#updateAccount", resource.error?.localizedDescription)
                    completion?.invoke(Result.error(resource.error))
                }
            }
        }
    }

    /**
     * Manually create an account for tracking a user's asset or liability.
     * Manually created account will not be automatically updated.
     *
     * @param request request model for manual account creation
     * @param completion Optional completion handler with optional error if the request fails else ID of the Account created if success
     */
    fun createManualAccount(
        request: AccountCreateUpdateRequest,
        completion: OnFrolloSDKCompletionListener<Resource<Long>>? = null
    ) {
        aggregationAPI.createAccount(request).enqueue { resource ->
            when (resource.status) {
                Resource.Status.SUCCESS -> {
                    handleAccountResponse(response = resource.data, completionWithData = completion)
                }
                Resource.Status.ERROR -> {
                    Log.e("$TAG#createAccountManually", resource.error?.localizedDescription)
                    completion?.invoke(Resource.error(resource.error))
                }
            }
        }
    }

    /**
     * Update a manually created account (for tracking a user's asset or liability) on the host.
     *
     * @param accountId ID of the account to be updated
     * @param request request model for updating manually created account
     * @param completion Optional completion handler with optional error if the request fails
     */
    fun updateManualAccount(
        accountId: Long,
        request: AccountCreateUpdateRequest,
        completion: OnFrolloSDKCompletionListener<Result>? = null
    ) {
        aggregationAPI.updateManualAccount(accountId, request).enqueue { resource ->
            when (resource.status) {
                Resource.Status.SUCCESS -> {
                    handleAccountResponse(resource.data, completion)
                }
                Resource.Status.ERROR -> {
                    Log.e("$TAG#updateManualAccount", resource.error?.localizedDescription)
                    completion?.invoke(Result.error(resource.error))
                }
            }
        }
    }

    /**
     * Delete a specific account created manually by ID from the host
     *
     * @param accountId Account ID of the account to be deleted
     * @param completion Optional completion handler with optional error if the request fails
     */
    fun deleteManualAccount(accountId: Long, completion: OnFrolloSDKCompletionListener<Result>? = null) {
        aggregationAPI.deleteAccount(accountId).enqueue { resource ->
            when (resource.status) {
                Resource.Status.SUCCESS -> {
                    removeCachedAccounts(longArrayOf(accountId))
                    completion?.invoke(Result.success())
                }
                Resource.Status.ERROR -> {
                    Log.e("$TAG#deleteManualAccount", resource.error?.localizedDescription)
                    completion?.invoke(Result.error(resource.error))
                }
            }
        }
    }

    private fun handleAccountsResponse(response: List<AccountResponse>?, completion: OnFrolloSDKCompletionListener<Result>? = null) {
        response?.let {
            doAsync {
                val models = mapAccountResponse(response)
                db.accounts().insertAll(*models.toTypedArray())
                uiThread { completion?.invoke(Result.success()) }
            }
        } ?: run { completion?.invoke(Result.success()) } // Explicitly invoke completion callback if response is null.
    }

    private fun handleAccountResponse(
        response: AccountResponse?,
        completion: OnFrolloSDKCompletionListener<Result>? = null,
        completionWithData: OnFrolloSDKCompletionListener<Resource<Long>>? = null
    ) {
        response?.let {
            doAsync {
                db.accounts().insert(response.toAccount())

                uiThread {
                    completion?.invoke(Result.success())
                    completionWithData?.invoke(Resource.success(response.accountId))
                }
            }
        } ?: run {
            completion?.invoke(Result.success())
            completionWithData?.invoke(Resource.success(null))
        } // Explicitly invoke completion callback if response is null.
    }

    private fun updateAccountCache(
        accountId: Long,
        hidden: Boolean,
        included: Boolean,
        favourite: Boolean? = null,
        accountSubType: AccountSubType? = null,
        nickName: String? = null
    ) {
        doAsync {
            db.accounts().updateByQuery(
                sqlForUpdateAccount(
                    accountId = accountId,
                    hidden = hidden,
                    included = included,
                    favourite = favourite,
                    accountSubType = accountSubType,
                    nickName = nickName
                )
            )
        }
    }

    private fun mapAccountResponse(models: List<AccountResponse>): List<Account> =
        models.map { it.toAccount() }.toList()

    // Transaction

<<<<<<< HEAD
    fun fetchTransaction(transactionId: Long, completion: OnFrolloSDKCompletionListener<Resource<Transaction?>>) {
        aggregationAPI.fetchTransaction(transactionId).enqueue { resource ->
=======
    /**
     * Fetch transaction by ID from the cache
     *
     * @param transactionId Unique ID of the transaction to fetch
     *
     * @return LiveData object of Resource<Transaction> which can be observed using an Observer for future changes as well.
     */
    fun fetchTransaction(transactionId: Long): LiveData<Resource<Transaction>> =
        Transformations.map(db.transactions().load(transactionId)) { model ->
            Resource.success(model)
        }

    /**
     * Fetch transactions from the cache
     *
     * @param transactionFilter [TransactionFilter] object to apply filters (Optional)
     *
     * @return LiveData object of Resource<List<Transaction>> which can be observed using an Observer for future changes as well.
     */
    fun fetchTransactions(transactionFilter: TransactionFilter? = null): LiveData<Resource<List<Transaction>>> =
        Transformations.map(db.transactions().loadByQuery(sqlForTransactions(transactionFilter))) { models ->
            Resource.success(models)
        }

    /**
     * Advanced method to fetch transactions by SQL query from the cache
     *
     * @param query SimpleSQLiteQuery: Select query which fetches transactions from the cache
     *
     * Note: Please check [SimpleSQLiteQueryBuilder] to build custom SQL queries
     *
     * @return LiveData object of Resource<List<Transaction>> which can be observed using an Observer for future changes as well.
     */
    fun fetchTransactions(query: SimpleSQLiteQuery): LiveData<Resource<List<Transaction>>> =
        Transformations.map(db.transactions().loadByQuery(query)) { model ->
            Resource.success(model)
        }

    /**
     * Fetch transaction by ID from the cache along with other associated data.
     *
     * @param transactionId Unique transaction ID to fetch
     *
     * @return LiveData object of Resource<TransactionRelation> which can be observed using an Observer for future changes as well.
     */
    fun fetchTransactionWithRelation(transactionId: Long): LiveData<Resource<TransactionRelation>> =
        Transformations.map(db.transactions().loadWithRelation(transactionId)) { model ->
            Resource.success(model)
        }

    /**
     * Fetch transactions from the cache along with other associated data
     *
     * @param transactionFilter [TransactionFilter] object to apply filters (Optional)
     *
     * @return LiveData object of Resource<List<Transaction>> which can be observed using an Observer for future changes as well.
     */
    fun fetchTransactionsWithRelation(transactionFilter: TransactionFilter? = null): LiveData<Resource<List<TransactionRelation>>> =
        Transformations.map(db.transactions().loadByQueryWithRelation(sqlForTransactions(transactionFilter))) { models ->
            Resource.success(models)
        }

    suspend fun fetchTransactionsWithRelationSuspended(transactionFilter: TransactionFilter? = null): Resource<List<TransactionRelation>> {
        val models = db.transactions().loadByQueryWithRelationSuspended(sqlForTransactions(transactionFilter))
        return Resource.success(models)
    }

    /**
     * Advanced method to fetch transactions by SQL query from the cache with other associated data.
     *
     * @param query SimpleSQLiteQuery: Select query which fetches transactions from the cache
     *
     * Note: Please check [SimpleSQLiteQueryBuilder] to build custom SQL queries
     *
     * @return LiveData object of Resource<List<TransactionRelation>> which can be observed using an Observer for future changes as well.
     */
    fun fetchTransactionsWithRelation(query: SimpleSQLiteQuery): LiveData<Resource<List<TransactionRelation>>> =
        Transformations.map(db.transactions().loadByQueryWithRelation(query)) { model ->
            Resource.success(model)
        }

    /**
     * Refresh transactions from the host
     *
     * @param transactionFilter [TransactionFilter] object to filter transactions
     * @param completion Optional completion handler with optional error if the request fails else pagination data is success
     */
    fun refreshTransactionsWithPagination(
        transactionFilter: TransactionFilter? = null,
        completion: OnFrolloSDKCompletionListener<PaginatedResult<PaginationInfoDatedCursor>>? = null
    ) {
        aggregationAPI.fetchTransactions(transactionFilter).enqueue { resource ->
>>>>>>> b5c13fe8
            when (resource.status) {
                Resource.Status.SUCCESS -> {
                    completion.invoke(Resource.success(data = resource.data?.toTransaction()))
                }
                Resource.Status.ERROR -> {
                    Log.e("$TAG#fetchTransaction", resource.error?.localizedDescription)
                    completion.invoke(Resource.error(resource.error))
                }
            }
        }
    }

    /**
     * Find transactions from the host
     *
     * @param transactionFilter [TransactionFilter] object to filter transactions
     * @param completion Optional completion handler with optional error if the request fails else pagination data is success
     */
    fun fetchTransactions(
        transactionFilter: TransactionFilter? = null,
        completion: OnFrolloSDKCompletionListener<Resource<PaginatedDatedCursorResponse<Transaction>>>
    ) {
        aggregationAPI.fetchTransactions(transactionFilter).enqueue { resource ->
            when (resource.status) {
                Resource.Status.SUCCESS -> {
                    handlePaginatedResponse(resource.data, completion)
                }
                Resource.Status.ERROR -> {
                    Log.e("$TAG#fetchTransactions", resource.error?.localizedDescription)
                    completion.invoke(Resource.error(resource.error))
                }
            }
        }
    }

    /**
     * Find transactions from the host based on supplied ids
     *
     * @param transactionIds [LongArray] the array of ids to find
     * @param completion Completion handler with optional error if the request fails else pagination data is success
     */
    fun fetchTransactions(
        transactionIds: LongArray,
        completion: OnFrolloSDKCompletionListener<Resource<PaginatedDatedCursorResponse<Transaction>>>
    ) {
        val transactionFilter = TransactionFilter(transactionIds = transactionIds.toList())

        aggregationAPI.fetchTransactions(transactionFilter).enqueue { resource ->
            when (resource.status) {
                Resource.Status.SUCCESS -> {
                    handlePaginatedResponse(resource.data, completion)
                }
                Resource.Status.ERROR -> {
                    Log.e("$TAG#fetchTransactionsByIds", resource.error?.localizedDescription)
                    completion.invoke(Resource.error(resource.error))
                }
            }
        }
    }

    /**
     * Fetch transactions by date from host.
     *
     * @param fromDate Start date to fetch transactions from (inclusive). Please use [Transaction.DATE_FORMAT_PATTERN] for the format pattern. (Optional)
     * @param toDate End date to fetch transactions up to (inclusive). Please use [Transaction.DATE_FORMAT_PATTERN] for the format pattern. (Optional)
     * @param completion Optional completion handler with optional error if the request fails
     */
    fun fetchTransactions(
        fromDate: String? = null,
        toDate: String? = null,
        completion: OnFrolloSDKCompletionListener<Resource<PaginatedDatedCursorResponse<Transaction>>>
    ) {
        val startDate =
            fromDate ?: LocalDate.now().minusMonths(2).with(TemporalAdjusters.firstDayOfMonth())
                .toString(Transaction.DATE_FORMAT_PATTERN)
        val endDate = toDate ?: LocalDate.now().toString(Transaction.DATE_FORMAT_PATTERN)
        val transactionFilter = TransactionFilter(fromDate = startDate, toDate = endDate)
        aggregationAPI.fetchTransactions(transactionFilter).enqueue { resource ->
            when (resource.status) {
                Resource.Status.SUCCESS -> {
                    handlePaginatedResponse(resource.data, completion)
                }
                Resource.Status.ERROR -> {
                    Log.e("$TAG#fetchTransactionsByDate", resource.error?.localizedDescription)
                    completion.invoke(Resource.error(resource.error))
                }
            }
        }
    }

    /**
     * A convenience method that must fetch similar transactions to the provided transaction ID from the host.
     *
     * @param transactionId ID of the transaction for which we have to fetch similar transactions
     * @param excludeSelf Indicates whether the transaction ID is provided as a parameter should be excluded from the result set. If not provided, the value is assumed to be true.
     * @param accountIncluded Boolean flag to indicate whether to filter excluded accounts or not (Optional)
     * @param transactionIncluded Boolean flag to indicates whether to filter excluded transactions or not (Optional)
     * @param fromDate Date to filter transactions from (inclusive). Please use [Transaction.DATE_FORMAT_PATTERN] for the format pattern.
     * @param toDate Date to filter transactions to (inclusive). Please use [Transaction.DATE_FORMAT_PATTERN] for the format pattern.
     * @param after after field to get next list in pagination. Format is "<epoch_date>_<transaction_id>"
     * @param before before field to get previous list in pagination. Format is "<epoch_date>_<transaction_id>"
     * @param size Count of objects to returned from the API (page size)
     * @param completion Completion handler with optional error if the request fails else paginated data if success
     */
    fun fetchSimilarTransactionsWithPagination(
        transactionId: Long,
        excludeSelf: Boolean? = null,
        accountIncluded: Boolean? = null,
        transactionIncluded: Boolean? = null,
        fromDate: String? = null,
        toDate: String? = null,
        after: String? = null,
        before: String? = null,
        size: Long? = null,
        completion: OnFrolloSDKCompletionListener<Resource<PaginatedDatedCursorResponse<Transaction>>>
    ) {
        aggregationAPI.fetchSimilarTransactions(
            transactionId = transactionId,
            excludeSelf = excludeSelf,
            accountIncluded = accountIncluded,
            transactionIncluded = transactionIncluded,
            fromDate = fromDate,
            toDate = toDate,
            after = after,
            before = before,
            size = size
        ).enqueue { resource ->
            when (resource.status) {
                Resource.Status.SUCCESS -> {
                    handlePaginatedResponse(resource.data, completion)
                }
                Resource.Status.ERROR -> {
                    Log.e("$TAG#fetchSimilarTransactionsWithPagination", resource.error?.localizedDescription)
                    completion.invoke(Resource.error(resource.error))
                }
            }
        }
    }

    /**
     * Exclude a transaction from budgets and reports and update on the host
     *
     * @param transactionId ID of the transaction to be updated
     * @param excluded Exclusion status of the transaction. True will mark a transaction as no longer included in budgets etc
     * @param applyToAll Apply exclusion status to all similar transactions
     * @param completion Optional completion handler with optional error if the request fails
     */
    fun excludeTransaction(
        transactionId: Long,
        budgetCategory: BudgetCategory,
        excluded: Boolean,
        applyToAll: Boolean,
        completion: OnFrolloSDKCompletionListener<Result>? = null
    ) {
        val request = TransactionUpdateRequest(
            budgetCategory = budgetCategory,
            included = !excluded,
            includeApplyAll = applyToAll
        )

        aggregationAPI.updateTransaction(transactionId, request).enqueue { resource ->
            when (resource.status) {
                Resource.Status.SUCCESS -> {
                    completion?.invoke(Result.success())
                }
                Resource.Status.ERROR -> {
                    Log.e("$TAG#excludeTransaction", resource.error?.localizedDescription)
                    completion?.invoke(Result.error(resource.error))
                }
            }
        }
    }

    /**
     * Recategorise a transaction and update on the host
     *
     * @param transactionId ID of the transaction to be updated
     * @param transactionCategoryId The transaction category ID to recategorise the transaction to
     * @param applyToAll Apply recategorisation to all similar transactions
     * @param completion Optional completion handler with optional error if the request fails
     */
    fun reCategoriseTransaction(
        transaction: Transaction,
        transactionCategoryId: Long,
        applyToAll: Boolean,
        completion: OnFrolloSDKCompletionListener<Result>? = null
    ) {
        val request = TransactionUpdateRequest(
            budgetCategory = transaction.budgetCategory,
            categoryId = transactionCategoryId,
            recategoriseAll = applyToAll
        )

        aggregationAPI.updateTransaction(transaction.transactionId, request).enqueue { resource ->
            when (resource.status) {
                Resource.Status.SUCCESS -> {
                    completion?.invoke(Result.success())
                }
                Resource.Status.ERROR -> {
                    Log.e("$TAG#recategoriseTransaction", resource.error?.localizedDescription)
                    completion?.invoke(Result.error(resource.error))
                }
            }
        }
    }

    /**
     * Update a transaction on the host
     *
     * @param transactionId ID of the transaction to be updated
     * @param budgetCategory the budget category
     * @param categoryId the category for the transaction (Optional)
     * @param included whether transaction is included or not (Optional)
     * @param memo the memo for this transaction (Optional)
     * @param userDescription a description for this transaction (Optional)
     * @param reCategoriseAll Apply recategorisation to all similar transactions (Optional)
     * @param includeApplyAll Apply included flag to all similar transactions (Optional)
     * @param budgetCategoryApplyAll Apply budget category to all similar transactions (Optional)
     * @param completion Optional completion handler with optional error if the request fails
     */
    fun updateTransaction(
        transaction: Transaction,
        recategoriseAll: Boolean? = null,
        includeApplyAll: Boolean? = null,
        budgetCategory: BudgetCategory = transaction.budgetCategory,
        budgetCategoryApplyAll: Boolean? = null,
        completion: OnFrolloSDKCompletionListener<Result>? = null
    ) {
        val request = TransactionUpdateRequest(
            budgetCategory = budgetCategory,
            categoryId = transaction.category.id,
            included = transaction.included,
            memo = transaction.memo,
            userDescription = transaction.description?.user,
            recategoriseAll = recategoriseAll,
            budgetCategoryApplyAll = budgetCategoryApplyAll,
            includeApplyAll = includeApplyAll
        )

        aggregationAPI.updateTransaction(transaction.transactionId, request).enqueue { resource ->
            when (resource.status) {
                Resource.Status.SUCCESS -> {
                    completion?.invoke(Result.success())
                }
                Resource.Status.ERROR -> {
                    Log.e("$TAG#updateTransaction", resource.error?.localizedDescription)
                    completion?.invoke(Result.error(resource.error))
                }
            }
        }
    }

    /**
     * Update multiple transactions in bulk on the host
     *
     * @param transactionIds List of IDs of the transactions to be updated
     * @param newCategoryId ID of the new transaction category for the transaction (Optional)
     * @param newBudgetCategory New budget category for the transaction (Optional)
     * @param included Boolean indicating if the transaction is included or not
     * @param createCategoryRule Boolean indicating if the category rule should be applied on future transactions. Default is true.
     * @param createBudgetCategoryRule Boolean indicating if the budget category rule should be applied on future transactions.
     * @param createIncludeRule Boolean indicating if the include/exclude rule should be applied on future transactions.
     * @param completion Optional completion handler with optional error if the request fails
     */
    fun updateTransactionsInBulk(
        transactionIds: List<Long>,
        newCategoryId: Long? = null,
        newBudgetCategory: BudgetCategory? = null,
        included: Boolean? = null,
        createCategoryRule: Boolean? = null,
        createBudgetCategoryRule: Boolean? = null,
        createIncludeRule: Boolean? = null,
        completion: OnFrolloSDKCompletionListener<Resource<List<Transaction>>>
    ) {
        val request = transactionIds.map {
            TransactionBulkUpdateRequest(
                transactionId = it,
                categoryId = newCategoryId,
                budgetCategory = newBudgetCategory,
                included = included,
                createCategoryRule = createCategoryRule,
                createBudgetCategoryRule = createBudgetCategoryRule,
                createIncludeRule = createIncludeRule
            )
        }

        aggregationAPI.updateTransactionsInBulk(request).enqueue { resource ->
            when (resource.status) {
                Resource.Status.SUCCESS -> {
                    completion?.invoke(Resource.success(resource.data?.map { it.toTransaction() }))
                }
                Resource.Status.ERROR -> {
                    Log.e("$TAG#updateTransactionsInBulk", resource.error?.localizedDescription)
                    completion?.invoke(Resource.error(resource.error))
                }
            }
        }
    }

    /**
     * Create a manual transaction
     * @param amount amount of the transaction
     * @param currency currency of the transaction
     * @param baseType baseType of the transaction
     * @param transactionStatus status of the transaction
     * @param included include status of the transaction
     * @param description description status of the transaction
     * @param accountId the affected account
     * @param payee who is being paid
     * @param categoryId the category for the transaction
     * @param budgetCategory the budget category
     * @param transactionDate the actual transaction date
     * @param memo any additional memo
     * @param type the transaction type
     * @param completion the completion block for success/error
     */
    fun createManualTransaction(
        amount: BigDecimal,
        currency: String,
        baseType: TransactionBaseType,
        transactionStatus: TransactionStatus = TransactionStatus.POSTED,
        included: Boolean = true,
        description: String,
        accountId: Long,
        payee: String? = null,
        categoryId: Long?,
        budgetCategory: BudgetCategory?,
        transactionDate: String,
        memo: String?,
        type: TransactionType,
        completion: OnFrolloSDKCompletionListener<Resource<Transaction>>
    ) {
        val manualTransactionReq = ManualTransactionCreateRequest(
            amount = amount,
            currency = currency,
            baseType = baseType,
            transactionStatus = transactionStatus,
            included = included,
            originalDescription = description,
            accountId = accountId,
            payee = payee,
            payer = null,
            reference = null,
            categoryId = categoryId,
            merchantId = null,
            merchantLocationId = null,
            budgetCategory = budgetCategory,
            transactionDate = transactionDate,
            postedDate = transactionDate,
            memo = memo,
            type = type
        )

        aggregationAPI.createManualTransaction(manualTransactionReq).enqueue { resource ->
            when (resource.status) {
                Resource.Status.SUCCESS -> {
                    completion?.invoke(Resource.success(resource.data?.toTransaction()))
                }
                Resource.Status.ERROR -> {
                    Log.e("$TAG#createManualTransaction", resource.error?.localizedDescription)
                    completion?.invoke(Resource.error(resource.error))
                }
            }
        }
    }

    /**
     * Update a manual transaction
     * @param transactionId the manual transaction id we are updating
     * @param memo any additional memo
     * @param userDescription user description update
     * @param included description status of the transaction
     * @param budgetCategory the budget category
     * @param categoryId the category for the transaction
     * @param budgetApplyAll Should this be applied to all similar transactions (BE classification)
     * @param completion the completion block for success/error
     */

    fun updateManualTransaction(
        transactionId: Long,
        memo: String?,
        userDescription: String?,
        included: Boolean? = true,
        includeApplyAll: Boolean? = true,
        budgetCategory: BudgetCategory,
        budgetApplyAll: Boolean?,
        categoryId: Long?,
        recategoriseAll: Boolean? = true,
        completion: OnFrolloSDKCompletionListener<Resource<Transaction?>>
    ) {
        val manualTransactionReq = ManualTransactionUpdateUpdateRequest(
            included = included,
            categoryId = categoryId,
            budgetCategory = budgetCategory,
            memo = memo,
            userDescription = userDescription,
            includedApplyAll = includeApplyAll,
            recategoriseAll = recategoriseAll,
            budgetApplyAll = budgetApplyAll
        )

        aggregationAPI.updateManualTransaction(transactionId, manualTransactionReq).enqueue { resource ->
            when (resource.status) {
                Resource.Status.SUCCESS -> {
                    completion?.invoke(Resource.success(resource.data?.toTransaction()))
                }
                Resource.Status.ERROR -> {
                    Log.e("$TAG#createManualTransaction", resource.error?.localizedDescription)
                    completion?.invoke(Resource.error(resource.error))
                }
            }
        }
    }

    /**
     * Delete a manual transaction
     *
     * @param transactionId Transaction to delete
     * @param completion Optional completion handler with optional error if the request fails or succeeds
     */
    fun deleteManualTransaction(
        transactionId: Long,
        completion: OnFrolloSDKCompletionListener<Result>
    ) {
        aggregationAPI.deleteManualTransaction(transactionId).enqueue { resource ->
            when (resource.status) {
                Resource.Status.SUCCESS -> {
                    completion.invoke(Result.success())
                }
                Resource.Status.ERROR -> {
                    Log.e("$TAG#deleteManualTransaction", resource.error?.localizedDescription)
                    completion.invoke(Result.error(resource.error))
                }
            }
        }
    }

    /**
     * Fetch transactions summary from a certain period from the host
     *
     * @param fromDate Start date to fetch transactions summary from (inclusive). Please use [TransactionsSummary.DATE_FORMAT_PATTERN] for the format pattern.
     * @param toDate End date to fetch transactions summary up to (inclusive). Please use [TransactionsSummary.DATE_FORMAT_PATTERN] for the format pattern.
     * @param accountIds Specific account IDs of the transactions to fetch summary (optional)
     * @param onlyIncludedTransactions Boolean flag to indicate to fetch summary for only those transactions that are excluded/included in budget (optional)
     * @param onlyIncludedAccounts Boolean flag to indicate to fetch summary for only those transactions of excluded/included Accounts (optional)
     * @param baseType Breakdown of transactions summary filtered by debit or credit (optional)
     * @param completion Optional completion handler with optional error if the request fails or the transactions summary model if succeeds
     */
    fun fetchTransactionsSummary(
        fromDate: String,
        toDate: String,
        accountIds: LongArray? = null,
        onlyIncludedTransactions: Boolean? = null,
        onlyIncludedAccounts: Boolean? = null,
        baseType: TransactionBaseType? = null,
        completion: OnFrolloSDKCompletionListener<Resource<TransactionsSummary>>
    ) {
        aggregationAPI.fetchTransactionsSummaryByQuery(
            fromDate = fromDate, toDate = toDate,
            accountIds = accountIds, transactionIncluded = onlyIncludedTransactions,
            accountIncluded = onlyIncludedAccounts, baseType = baseType
        ).enqueue { resource ->
            when (resource.status) {
                Resource.Status.SUCCESS -> {
                    completion.invoke(Resource.success(resource.data?.toTransactionsSummary()))
                }

                Resource.Status.ERROR -> {
                    Log.e("$TAG#fetchTransactionsSummary", resource.error?.localizedDescription)
                    completion.invoke(Resource.error(resource.error))
                }
            }
        }
    }

    /**
     * Fetch transactions summary of specific transaction IDs from the host
     *
     * @param transactionIds List of transaction IDs to fetch summary of
     * @param completion Optional completion handler with optional error if the request fails or the transactions summary model if succeeds
     */
    fun fetchTransactionsSummary(transactionIds: LongArray, completion: OnFrolloSDKCompletionListener<Resource<TransactionsSummary>>) {
        aggregationAPI.fetchTransactionsSummaryByIDs(transactionIds).enqueue { resource ->
            when (resource.status) {
                Resource.Status.SUCCESS -> {
                    completion.invoke(Resource.success(resource.data?.toTransactionsSummary()))
                }

                Resource.Status.ERROR -> {
                    Log.e("$TAG#fetchTransactionsSummaryByIDs", resource.error?.localizedDescription)
                    completion.invoke(Resource.error(resource.error))
                }
            }
        }
    }

    /**
     * Get a Transactions document in the specified format for the authenticated user.
     * When data is ready, the user will receive an email which
     * should include the document as an attachment.
     *
     * @param exportType Export file format type
     * @param filter Filters to filter the transactions (Optional)
     * @param completion Optional completion handler with optional error if the request fails or the transactions summary model if succeeds
     */
    fun exportTransactions(
        exportType: ExportTransactionType,
        filter: ExportTransactionFilter? = null,
        completion: OnFrolloSDKCompletionListener<Result>? = null
    ) {
        aggregationAPI.exportTransactions(exportType, filter).enqueue { resource ->
            when (resource.status) {
                Resource.Status.ERROR -> {
                    Log.e("$TAG#exportTransactions", resource.error?.localizedDescription)
                    completion?.invoke(Result.error(resource.error))
                }
                Resource.Status.SUCCESS -> {
                    completion?.invoke(Result.success())
                }
            }
        }
    }

    internal fun handlePaginatedResponse(
        paginatedResponse: PaginatedResponse<TransactionResponse>?,
        completion: OnFrolloSDKCompletionListener<Resource<PaginatedDatedCursorResponse<Transaction>>>
    ) {
        val merchantIds = paginatedResponse?.data?.map { tx -> tx.merchant.id }
        if (merchantIds != null) {
            fetchMissingMerchants(merchantIds.toSet())
        }

        paginatedResponse?.data?.let { transactions ->
            val firstTransaction = transactions.firstOrNull()
            val lastTransaction = transactions.lastOrNull()

            val paginationInfo = PaginationInfoDatedCursor(
                before = paginatedResponse.paging.cursors?.before,
                after = paginatedResponse.paging.cursors?.after,
                total = paginatedResponse.paging.total,
                beforeDate = firstTransaction?.transactionDate,
                beforeId = firstTransaction?.transactionId,
                afterDate = lastTransaction?.transactionDate,
                afterId = lastTransaction?.transactionId
            )

            completion.invoke(
                Resource.success(
                    PaginatedDatedCursorResponse(
                        data = transactions.map { it.toTransaction() },
                        paginationInfo = paginationInfo
                    )
                )
            )
        } ?: run { completion.invoke(Resource.success(null)) } // Explicitly invoke completion callback if response is null.
    }

    // Transaction Tags

    /**
     * Fetch all tags for a specific transaction from the host
     *
     * @param transactionId Transaction ID to fetch tags of
     * @param completion Optional completion handler with optional error if the request fails or the list of tags if succeeds
     */
    fun fetchTagsForTransaction(transactionId: Long, completion: OnFrolloSDKCompletionListener<Resource<List<String>>>) {
        aggregationAPI.fetchTags(transactionId).enqueue { resource ->
            when (resource.status) {
                Resource.Status.ERROR -> {
                    Log.e("$TAG#fetchTagsForTransaction", resource.error?.localizedDescription)
                    completion.invoke(Resource.error(resource.error))
                }
                Resource.Status.SUCCESS -> {
                    val tags = resource.data?.map { it.name }?.toList()
                    completion.invoke(Resource.success(data = tags))
                }
            }
        }
    }

    /**
     * Add a tag or a list of tags to list of transactions
     *
     * @param transactionIds Transaction ID to add tags for
     * @param tags Array of tags to be created
     * @param createTagRuleId Transaction ID based off which a tag rule affecting future similar transactions is created
     * @param completion Optional completion handler with optional error if the request fails
     */
    fun createTagsInBulk(transactionIds: List<Long>, tags: List<String>, createTagRuleId: Long? = null, completion: OnFrolloSDKCompletionListener<Result>) {
        if (tags.isEmpty()) {
            val error = DataError(type = DataErrorType.API, subType = DataErrorSubType.INVALID_DATA)
            Log.e("$TAG#createTagsInBulk", "Empty Tags List")
            completion.invoke(Result.error(error))
            return
        }

        val requestArray = tags.map {
            TransactionTagsCreateDeleteRequest(
                name = it,
                transactionIds = transactionIds,
                createTagRuleId = createTagRuleId
            )
        }.toTypedArray()

        aggregationAPI.createTagsInBulk(requestArray).enqueue { resource ->
            when (resource.status) {
                Resource.Status.ERROR -> {
                    Log.e("$TAG#createTagsInBulk", resource.error?.localizedDescription)
                    completion.invoke(Result.error(resource.error))
                }
                Resource.Status.SUCCESS -> {
                    completion.invoke(Result.success())
                }
            }
        }
    }

    /**
     * Remove a tag or a list of tags from a list of transactions
     *
     * @param transactionIds Transaction IDs to remove tags from
     * @param tags Array of tags to be removed
     * @param removeTagRuleId Transaction ID based off which a tag rule affecting future similar transactions is removed
     * @param completion Optional completion handler with optional error if the request fails
     */
    fun deleteTagsInBulk(transactionIds: List<Long>, tags: List<String>, removeTagRuleId: Long? = null, completion: OnFrolloSDKCompletionListener<Result>) {
        if (tags.isEmpty()) {
            val error = DataError(type = DataErrorType.API, subType = DataErrorSubType.INVALID_DATA)
            Log.e("$TAG#deleteTagsInBulk", "Empty Tags List")
            completion.invoke(Result.error(error))
            return
        }

        val requestArray = tags.map {
            TransactionTagsCreateDeleteRequest(
                name = it,
                transactionIds = transactionIds,
                removeTagRuleId = removeTagRuleId
            )
        }.toTypedArray()

        aggregationAPI.deleteTagsInBulk(requestArray).enqueue { resource ->
            when (resource.status) {
                Resource.Status.ERROR -> {
                    Log.e("$TAG#deleteTagsInBulk", resource.error?.localizedDescription)
                    completion.invoke(Result.error(resource.error))
                }
                Resource.Status.SUCCESS -> {
                    completion.invoke(Result.success())
                }
            }
        }
    }

    // Transaction User Tags

    /**
     * Fetch all user tags for transactions from cache. Tags can be filtered, sorted and ordered based on the parameters provided.
     *
     * @param searchTerm the search term to filter the tags on. (Optional)
     * @param sortBy Sort type for sorting the results. See [TagsSortType] for more details.(Optional)
     * @param orderBy Order type for ordering the results. See [OrderType] for more details.(Optional)
     * @return LiveData object of LiveData<Resource<List<TransactionTag>>> which can be observed using an Observer for future changes as well.
     */
    fun fetchTransactionUserTags(searchTerm: String? = null, sortBy: TagsSortType? = null, orderBy: OrderType? = null): LiveData<Resource<List<TransactionTag>>> {
        return Transformations.map(db.userTags().loadByQuery(sqlForUserTags(searchTerm, sortBy, orderBy))) { models ->
            Resource.success(models)
        }
    }

    /**
     * Advanced method to fetch transaction user tags by custom SQL query from the cache.
     *
     * @param query Custom query which fetches transaction user tags from the cache.
     *
     * Note: Please check [SimpleSQLiteQueryBuilder] to build custom SQL queries
     *
     * @return LiveData object of LiveData<Resource<List<TransactionTag>>> which can be observed using an Observer for future changes as well.
     */
    fun fetchTransactionUserTags(query: SimpleSQLiteQuery): LiveData<Resource<List<TransactionTag>>> {
        return Transformations.map(db.userTags().loadByQuery(query)) { models ->
            Resource.success(models)
        }
    }

    /**
     * Refresh all transaction user tags from the host
     *
     * @param completion Optional completion handler with optional error if the request fails
     */
    fun refreshTransactionUserTags(completion: OnFrolloSDKCompletionListener<Result>? = null) {
        aggregationAPI.fetchUserTags().enqueue { resource ->
            when (resource.status) {
                Resource.Status.SUCCESS -> {
                    handleTransactionUserTagsResponse(resource.data, completion)
                }
                Resource.Status.ERROR -> {
                    Log.e("$TAG#refreshTransactionUserTags", resource.error?.localizedDescription)
                    completion?.invoke(Result.error(resource.error))
                }
            }
        }
    }

    // Transaction Suggested Tags

    /**
     * Fetch all suggested tags for transactions from server. Tags can be filtered, sorted and ordered based on the parameters provided.
     *
     * @param searchTerm the search term to filter the tags on. (Optional)
     * @param sortBy Sort type for sorting the results. See [SuggestedTagsSortType] for more details.(Optional)
     * @param orderBy Order type for ordering the results. See [OrderType] for more details.(Optional)
     * @param completion Completion handler with optional error if the request fails and list of transaction tags if succeeds
     */
    fun fetchTransactionSuggestedTags(
        searchTerm: String? = null,
        sortBy: SuggestedTagsSortType? = SuggestedTagsSortType.NAME,
        orderBy: OrderType? = OrderType.ASC,
        completion: OnFrolloSDKCompletionListener<Resource<List<TransactionTag>>>
    ) {
        aggregationAPI.fetchSuggestedTags(searchTerm, sortBy.toString(), orderBy.toString()).enqueue { resource ->
            when (resource.status) {
                Resource.Status.SUCCESS -> {
                    val tagsResource = resource.map { data -> data?.map { it.toTransactionTag() }?.toList() }
                    completion.invoke(tagsResource)
                }
                Resource.Status.ERROR -> {
                    Log.e("$TAG#fetchTransactionSuggestedTags", resource.error?.localizedDescription)
                    completion.invoke(Resource.error(resource.error))
                }
            }
        }
    }

    private fun handleTransactionUserTagsResponse(response: List<TransactionTagResponse>?, completion: OnFrolloSDKCompletionListener<Result>? = null) {
        response?.let {
            doAsync {
                val userTagList = it.map { it.toTransactionTag() }.toList()
                val userTagNames = it.map { it.name }.toList()
                db.userTags().deleteByNamesInverse(userTagNames)
                db.userTags().insertAll(userTagList)
                uiThread { completion?.invoke(Result.success()) }
            }
        } ?: run { completion?.invoke(Result.success()) } // Explicitly invoke completion callback if response is null.
    }

    // Transaction Category

    /**
     * Fetch transaction category by ID from the cache
     *
     * @param transactionCategoryId Unique ID of the transaction category to fetch
     *
     * @return LiveData object of Resource<TransactionCategory> which can be observed using an Observer for future changes as well.
     */
    fun fetchTransactionCategory(transactionCategoryId: Long): LiveData<Resource<TransactionCategory>> =
        Transformations.map(db.transactionCategories().load(transactionCategoryId)) { model ->
            Resource.success(model)
        }

    /**
     * Fetch transaction categories from the cache
     *
     * @param defaultBudgetCategory Filter by the default budget category associated with the transaction category (Optional)
     * @param type Filter by type of category (Optional)
     *
     * @return LiveData object of Resource<List<TransactionCategory>> which can be observed using an Observer for future changes as well.
     */
    fun fetchTransactionCategories(
        defaultBudgetCategory: BudgetCategory? = null,
        type: TransactionCategoryType? = null
    ): LiveData<Resource<List<TransactionCategory>>> =
        Transformations.map(db.transactionCategories().loadByQuery(sqlForTransactionCategories(defaultBudgetCategory, type))) { models ->
            Resource.success(models)
        }

    /**
     * Advanced method to fetch transaction categories by SQL query from the cache
     *
     * @param query SimpleSQLiteQuery: Select query which fetches transaction categories from the cache
     *
     * Note: Please check [SimpleSQLiteQueryBuilder] to build custom SQL queries
     *
     * @return LiveData object of Resource<List<TransactionCategory>> which can be observed using an Observer for future changes as well.
     */
    fun fetchTransactionCategories(query: SimpleSQLiteQuery): LiveData<Resource<List<TransactionCategory>>> =
        Transformations.map(db.transactionCategories().loadByQuery(query)) { model ->
            Resource.success(model)
        }

    /**
     * Refresh all transaction categories from the host
     *
     * @param completion Optional completion handler with optional error if the request fails
     */
    fun refreshTransactionCategories(completion: OnFrolloSDKCompletionListener<Result>? = null) {
        aggregationAPI.fetchTransactionCategories().enqueue { resource ->
            when (resource.status) {
                Resource.Status.SUCCESS -> {
                    handleTransactionCategoriesResponse(response = resource.data, completion = completion)
                }
                Resource.Status.ERROR -> {
                    Log.e("$TAG#refreshTransactionCategories", resource.error?.localizedDescription)
                    completion?.invoke(Result.error(resource.error))
                }
            }
        }
    }

    private fun handleTransactionCategoriesResponse(response: List<TransactionCategoryResponse>?, completion: OnFrolloSDKCompletionListener<Result>? = null) {
        response?.let {
            doAsync {
                val models = mapTransactionCategoryResponse(response)
                db.transactionCategories().insertAll(*models.toTypedArray())

                val apiIds = response.map { it.transactionCategoryId }.toList()
                val staleIds = db.transactionCategories().getStaleIds(apiIds.toLongArray())

                if (staleIds.isNotEmpty()) {
                    db.transactionCategories().deleteMany(staleIds.toLongArray())
                }

                uiThread { completion?.invoke(Result.success()) }
            }
        } ?: run { completion?.invoke(Result.success()) } // Explicitly invoke completion callback if response is null.
    }

    private fun mapTransactionCategoryResponse(models: List<TransactionCategoryResponse>): List<TransactionCategory> =
        models.map { it.toTransactionCategory() }.toList()

    // Merchant

    /**
     * Fetch merchant by ID from the cache
     *
     * @param merchantId Unique ID of the merchant to fetch
     *
     * @return LiveData object of Resource<Merchant> which can be observed using an Observer for future changes as well.
     */
    fun fetchMerchant(merchantId: Long): LiveData<Resource<Merchant>> =
        Transformations.map(db.merchants().load(merchantId)) { model ->
            Resource.success(model)
        }

    /**
     * Fetch merchants from the cache
     *
     * @param type Filter merchants by the type (Optional)
     *
     * @return LiveData object of Resource<List<Merchant>> which can be observed using an Observer for future changes as well.
     */
    fun fetchMerchants(type: MerchantType? = null): LiveData<Resource<List<Merchant>>> =
        Transformations.map(db.merchants().loadByQuery(sqlForMerchants(type))) { models ->
            Resource.success(models)
        }

    /**
     * Advanced method to fetch merchants by SQL query from the cache
     *
     * @param query SimpleSQLiteQuery: Select query which fetches merchants from the cache
     *
     * Note: Please check [SimpleSQLiteQueryBuilder] to build custom SQL queries
     *
     * @return LiveData object of Resource<List<Merchant>> which can be observed using an Observer for future changes as well.
     */
    fun fetchMerchants(query: SimpleSQLiteQuery): LiveData<Resource<List<Merchant>>> =
        Transformations.map(db.merchants().loadByQuery(query)) { model ->
            Resource.success(model)
        }

    /**
     * Refresh a specific merchant by ID from the host
     *
     * @param merchantId ID of the merchant to fetch
     * @param completion Optional completion handler with optional error if the request fails
     */
    fun refreshMerchant(merchantId: Long, completion: OnFrolloSDKCompletionListener<Result>? = null) {
        aggregationAPI.fetchMerchant(merchantId).enqueue { resource ->
            when (resource.status) {
                Resource.Status.SUCCESS -> {
                    handleMerchantResponse(response = resource.data, completion = completion)
                }
                Resource.Status.ERROR -> {
                    Log.e("$TAG#refreshMerchant", resource.error?.localizedDescription)
                    completion?.invoke(Result.error(resource.error))
                }
            }
        }
    }

    /**
     * Refresh all merchants by IDs from the host
     *
     * Note: SDK takes care of the pagination
     *
     * @param merchantIds IDs of the merchants to fetch
     * @param batchSize Batch size of merchants to returned by API (optional); Defaults to 500
     * @param completion Optional completion handler with optional error if the request fails
     */
    fun refreshMerchantsByIds(
        merchantIds: LongArray,
        batchSize: Long? = MERCHANT_BATCH_SIZE.toLong(),
        completion: OnFrolloSDKCompletionListener<Result>? = null
    ) {
        if (merchantIds.isEmpty()) {
            completion?.invoke(Result.success())
            return
        }

        doAsync {
            refreshNextMerchantsByIds(merchantIds = merchantIds, batchSize = batchSize, completion = completion)
        }
    }

    private fun refreshNextMerchantsByIds(
        merchantIds: LongArray,
        after: Long? = null,
        batchSize: Long? = null,
        completion: OnFrolloSDKCompletionListener<Result>? = null
    ) {
        aggregationAPI.fetchMerchants(merchantIds = merchantIds, after = after, size = batchSize).enqueue { resource ->
            when (resource.status) {
                Resource.Status.ERROR -> {
                    Log.e("$TAG#refreshMerchantsByIds", resource.error?.localizedDescription)
                    completion?.invoke(Result.error(resource.error))
                }
                Resource.Status.SUCCESS -> {
                    val response = resource.data
                    response?.let {
                        handleMerchantsResponseByIds(response.data)

                        response.paging.cursors?.after?.let { newAfter ->
                            refreshNextMerchantsByIds(
                                merchantIds = merchantIds,
                                after = newAfter.toLong(),
                                batchSize = batchSize,
                                completion = completion
                            )
                        } ?: run {
                            // Invoke completion callback when after is returned null
                            // which indicats that we have completed paginating
                            completion?.invoke(Result.success())
                        }
                    } ?: run {
                        // Explicitly invoke completion callback if response is null.
                        completion?.invoke(Result.success())
                    }
                }
            }
        }
    }

    /**
     * Refresh all merchants by IDs from the host with pagination
     *
     * @param merchantIds IDs of the merchants to fetch
     * @param before Merchant ID to fetch before this merchant (optional)
     * @param after Merchant ID to fetch upto this merchant (optional)
     * @param batchSize Batch size of merchants to returned by API (optional); Defaults to 500
     * @param completion Optional completion handler with optional error if the request fails and pagination cursors if success
     */
    fun refreshMerchantsByIdsWithPagination(
        merchantIds: LongArray,
        before: Long? = null,
        after: Long? = null,
        batchSize: Long? = MERCHANT_BATCH_SIZE.toLong(),
        completion: OnFrolloSDKCompletionListener<PaginatedResult<PaginationInfo>>? = null
    ) {
        if (merchantIds.isEmpty()) {
            completion?.invoke(PaginatedResult.Success())
            return
        }

        aggregationAPI.fetchMerchants(merchantIds = merchantIds, before = before, after = after, size = batchSize).enqueue { resource ->
            when (resource.status) {
                Resource.Status.ERROR -> {
                    Log.e("$TAG#refreshMerchantsByIdsWithPagination", resource.error?.localizedDescription)
                    completion?.invoke(PaginatedResult.Error(resource.error))
                }
                Resource.Status.SUCCESS -> {
                    resource.data?.let { response ->
                        doAsync {
                            handleMerchantsResponseByIds(response = response.data)

                            uiThread {
                                val paginationInfo = PaginationInfo(
                                    before = response.paging.cursors?.before?.toLong(),
                                    after = response.paging.cursors?.after?.toLong()
                                )
                                completion?.invoke(
                                    PaginatedResult.Success(paginationInfo)
                                )
                            }
                        }
                    } ?: run {
                        // Explicitly invoke completion callback if response is null.
                        completion?.invoke(PaginatedResult.Success())
                    }
                }
            }
        }
    }

    /**
     * Refresh all merchants from the host with pagination
     *
     * @param before Merchant ID to fetch before this merchant (optional)
     * @param after Merchant ID to fetch upto this merchant (optional)
     * @param batchSize Batch size of merchants to returned by API (optional); Defaults to 500
     * @param completion Optional completion handler with optional error if the request fails and pagination cursors if success
     */
    fun refreshMerchantsWithPagination(
        before: Long? = null,
        after: Long? = null,
        batchSize: Long? = MERCHANT_BATCH_SIZE.toLong(),
        completion: OnFrolloSDKCompletionListener<PaginatedResult<PaginationInfo>>? = null
    ) {

        aggregationAPI.fetchMerchants(before = before, after = after, size = batchSize).enqueue { resource ->
            when (resource.status) {
                Resource.Status.ERROR -> {
                    Log.e("$TAG#refreshMerchantsWithPagination", resource.error?.localizedDescription)
                    completion?.invoke(PaginatedResult.Error(resource.error))
                }
                Resource.Status.SUCCESS -> {
                    val response = resource.data
                    handleMerchantsResponse(
                        response = response?.data,
                        before = response?.paging?.cursors?.before?.toLong(),
                        after = response?.paging?.cursors?.after?.toLong(),
                        completion = completion
                    )
                }
            }
        }
    }

    /**
     * Refresh merchant data for all cached merchants from the host
     *
     * @param completion Optional completion handler with optional error if the request fails
     */
    fun refreshCachedMerchants(completion: OnFrolloSDKCompletionListener<Result>? = null) {
        val totalMerchantsCount = db.merchants().getMerchantsCount()
        if (totalMerchantsCount == 0L) {
            completion?.invoke(Result.success())
            return
        }

        refreshCachedMerchants(totalMerchantsCount, 0, completion)
    }

    private fun refreshCachedMerchants(merchantsCount: Long, offset: Int, completion: OnFrolloSDKCompletionListener<Result>? = null) {
        val ids = db.merchants().getIdsByOffset(limit = MERCHANT_BATCH_SIZE, offset = offset)

        refreshMerchantsByIds(ids.toLongArray()) { result ->
            when (result.status) {
                Result.Status.SUCCESS -> {
                    val nextOffset = offset + MERCHANT_BATCH_SIZE

                    if (nextOffset < merchantsCount) {
                        refreshCachedMerchants(merchantsCount, nextOffset, completion)
                    } else {
                        completion?.invoke(result)
                    }
                }
                Result.Status.ERROR -> {
                    completion?.invoke(result)
                }
            }
        }
    }

    // WARNING: Do not call this method on the main thread
    private fun handleMerchantsResponseByIds(response: List<MerchantResponse>) {
        // Insert all merchants from API response
        val models = response.map { it.toMerchant() }
        db.merchants().insertAll(*models.toTypedArray())

        // Fetch IDs from API response
        val apiIds = response.map { it.merchantId }.toHashSet().sorted()

        // Remove IDs that are recently refreshed from the global tracking list of Merchants IDs being refreshed
        refreshingMerchantIDs = refreshingMerchantIDs.minus(apiIds)
    }

    private fun handleMerchantsResponse(
        response: List<MerchantResponse>?,
        before: Long?,
        after: Long?,
        completion: OnFrolloSDKCompletionListener<PaginatedResult<PaginationInfo>>? = null
    ) {
        response?.let {
            doAsync {
                // Insert all merchants from API response
                val models = response.map { it.toMerchant() }
                db.merchants().insertAll(*models.toTypedArray())

                // Fetch IDs from API response
                val apiIds = response.map { it.merchantId }.toHashSet()

                // Remove IDs that are recently refreshed from the global tracking list of Mercahnts IDs being refreshed
                refreshingMerchantIDs = refreshingMerchantIDs.minus(apiIds)

                // Get IDs from database
                val merchantIds = db.merchants().getIds(sqlForMerchantsIds(before = before, after = after)).toHashSet()

                // Get stale IDs that are not present in the API response
                val staleIds = merchantIds.minus(apiIds)

                // Delete the entries for these stale IDs from database if they exist
                if (staleIds.isNotEmpty()) {
                    db.merchants().deleteMany(staleIds.toLongArray())
                }

                uiThread {
                    val paginationInfo = PaginationInfo(before = before, after = after)
                    completion?.invoke(PaginatedResult.Success(paginationInfo))
                }
            }
        } ?: run { completion?.invoke(PaginatedResult.Success()) } // Explicitly invoke completion callback if response is null.
    }

    private fun handleMerchantResponse(response: MerchantResponse?, completion: OnFrolloSDKCompletionListener<Result>? = null) {
        response?.let {
            doAsync {
                db.merchants().insert(response.toMerchant())

                uiThread { completion?.invoke(Result.success()) }
            }
        } ?: run { completion?.invoke(Result.success()) } // Explicitly invoke completion callback if response is null.
    }

    // Payment Limits

    /**
     * Fetch payment limits of a specific account from the host
     *
     * @param accountId Account ID of the account to fetch payment limits
     * @param completion Completion handler with optional error if the request fails or list of payment limits if succeeds
     */
    fun fetchAccountPaymentLimits(
        accountId: Long,
        completion: OnFrolloSDKCompletionListener<Resource<List<PaymentLimit>>>
    ) {
        aggregationAPI.fetchPaymentLimits(accountId).enqueue { resource ->
            if (resource.status == Resource.Status.ERROR) {
                Log.e("$TAG#fetchAccountPaymentLimits", resource.error?.localizedDescription)
            }
            completion.invoke(resource)
        }
    }

    /**
     * Fetch missing providers by ID from the cache and refresh from the host
     *
     * @param providerIds Unique provider IDs to fetch
     */
    fun fetchMissingProviders(providerIds: Set<Long>) {
        doAsync {
            val existingProviderIds = db.providers().getIds().toSet()
            val missingProviderIds = providerIds.compareToFindMissingItems(existingProviderIds).minus(refreshingProviderIDs)
            if (missingProviderIds.isNotEmpty()) {
                refreshingProviderIDs = refreshingProviderIDs.plus(missingProviderIds)
                missingProviderIds.forEach {
                    refreshProvider(it)
                }
            }
        }
    }

    // Internal methods

    internal fun fetchMissingMerchants(merchantIds: Set<Long>) {
        doAsync {
            val existingMerchantIds = db.merchants().getIds().toSet()
            val missingMerchantIds = merchantIds.compareToFindMissingItems(existingMerchantIds).minus(refreshingMerchantIDs)
            if (missingMerchantIds.isNotEmpty()) {
                refreshingMerchantIDs = refreshingMerchantIDs.plus(missingMerchantIds)
                refreshMerchantsByIds(missingMerchantIds.toLongArray())
            }
        }
    }

    // WARNING: Do not call this method on the main thread
    private fun removeCachedProviders(providerIds: LongArray) {
        if (providerIds.isNotEmpty()) {
            db.providers().deleteMany(providerIds)

            // Manually delete other data linked to this provider
            // as we are not using ForeignKeys because ForeignKey constraints
            // do not allow to insert data into child table prior to parent table
            val providerAccountIds = db.providerAccounts().getIdsByProviderIds(providerIds)
            removeCachedProviderAccounts(providerAccountIds)
        }
    }

    // WARNING: Do not call this method on the main thread
    private fun removeCachedProviderAccounts(providerAccountIds: LongArray) {
        if (providerAccountIds.isNotEmpty()) {
            db.providerAccounts().deleteMany(providerAccountIds)

            // Manually delete other data linked to this provider account
            // as we are not using ForeignKeys because ForeignKey constraints
            // do not allow to insert data into child table prior to parent table
            val accountIds = db.accounts().getIdsByProviderAccountIds(providerAccountIds)
            removeCachedAccounts(accountIds)
        }
    }

    // WARNING: Do not call this method on the main thread
    private fun removeCachedAccounts(accountIds: LongArray) {
        if (accountIds.isNotEmpty()) {
            db.accounts().deleteMany(accountIds)

            // Manually delete other data linked to this account
            // as we are not using ForeignKeys because ForeignKey constraints
            // do not allow to insert data into child table prior to parent table
            val goalIds = db.goals().getIdsByAccountIds(accountIds)
            removeCachedGoals(goalIds)

            val cardIds = db.cards().getIdsByAccountIds(accountIds)
            removeCachedCards(cardIds)
        }
    }

    // WARNING: Do not call this method on the main thread
    private fun removeCachedGoals(goalIds: LongArray) {
        if (goalIds.isNotEmpty()) {
            db.goals().deleteMany(goalIds)

            // Manually delete goal periods associated to this goal
            // as we are not using ForeignKeys because ForeignKey constraints
            // do not allow to insert data into child table prior to parent table
            val goalPeriodIds = db.goalPeriods().getIdsByGoalIds(goalIds)
            removeCachedGoalPeriods(goalPeriodIds)
        }
    }

    // WARNING: Do not call this method on the main thread
    private fun removeCachedGoalPeriods(goalPeriodIds: LongArray) {
        if (goalPeriodIds.isNotEmpty()) {
            db.goalPeriods().deleteMany(goalPeriodIds)
        }
    }

    // WARNING: Do not call this method on the main thread
    private fun removeCachedCards(cardIds: LongArray) {
        if (cardIds.isNotEmpty()) {
            db.cards().deleteMany(cardIds)
        }
    }

    /**
     * Removes the supplied transaction id(s). There is no return type.
     * This is expected to be used for minor transaction refreshes (e.g. only 1 or 2 max) to support
     * WA-4612
     * TODO: This will be deprecated completely in WA-4711
     * @param transactionIds List of transactionIds to remove from DB
     */
    suspend fun clearTransactionCacheSuspended(transactionIds: List<Long>) {
        db.transactions().deleteManySuspended(transactionIds.toLongArray())
    }
}<|MERGE_RESOLUTION|>--- conflicted
+++ resolved
@@ -987,132 +987,14 @@
 
     // Transaction
 
-<<<<<<< HEAD
     fun fetchTransaction(transactionId: Long, completion: OnFrolloSDKCompletionListener<Resource<Transaction?>>) {
         aggregationAPI.fetchTransaction(transactionId).enqueue { resource ->
-=======
-    /**
-     * Fetch transaction by ID from the cache
-     *
-     * @param transactionId Unique ID of the transaction to fetch
-     *
-     * @return LiveData object of Resource<Transaction> which can be observed using an Observer for future changes as well.
-     */
-    fun fetchTransaction(transactionId: Long): LiveData<Resource<Transaction>> =
-        Transformations.map(db.transactions().load(transactionId)) { model ->
-            Resource.success(model)
-        }
-
-    /**
-     * Fetch transactions from the cache
-     *
-     * @param transactionFilter [TransactionFilter] object to apply filters (Optional)
-     *
-     * @return LiveData object of Resource<List<Transaction>> which can be observed using an Observer for future changes as well.
-     */
-    fun fetchTransactions(transactionFilter: TransactionFilter? = null): LiveData<Resource<List<Transaction>>> =
-        Transformations.map(db.transactions().loadByQuery(sqlForTransactions(transactionFilter))) { models ->
-            Resource.success(models)
-        }
-
-    /**
-     * Advanced method to fetch transactions by SQL query from the cache
-     *
-     * @param query SimpleSQLiteQuery: Select query which fetches transactions from the cache
-     *
-     * Note: Please check [SimpleSQLiteQueryBuilder] to build custom SQL queries
-     *
-     * @return LiveData object of Resource<List<Transaction>> which can be observed using an Observer for future changes as well.
-     */
-    fun fetchTransactions(query: SimpleSQLiteQuery): LiveData<Resource<List<Transaction>>> =
-        Transformations.map(db.transactions().loadByQuery(query)) { model ->
-            Resource.success(model)
-        }
-
-    /**
-     * Fetch transaction by ID from the cache along with other associated data.
-     *
-     * @param transactionId Unique transaction ID to fetch
-     *
-     * @return LiveData object of Resource<TransactionRelation> which can be observed using an Observer for future changes as well.
-     */
-    fun fetchTransactionWithRelation(transactionId: Long): LiveData<Resource<TransactionRelation>> =
-        Transformations.map(db.transactions().loadWithRelation(transactionId)) { model ->
-            Resource.success(model)
-        }
-
-    /**
-     * Fetch transactions from the cache along with other associated data
-     *
-     * @param transactionFilter [TransactionFilter] object to apply filters (Optional)
-     *
-     * @return LiveData object of Resource<List<Transaction>> which can be observed using an Observer for future changes as well.
-     */
-    fun fetchTransactionsWithRelation(transactionFilter: TransactionFilter? = null): LiveData<Resource<List<TransactionRelation>>> =
-        Transformations.map(db.transactions().loadByQueryWithRelation(sqlForTransactions(transactionFilter))) { models ->
-            Resource.success(models)
-        }
-
-    suspend fun fetchTransactionsWithRelationSuspended(transactionFilter: TransactionFilter? = null): Resource<List<TransactionRelation>> {
-        val models = db.transactions().loadByQueryWithRelationSuspended(sqlForTransactions(transactionFilter))
-        return Resource.success(models)
-    }
-
-    /**
-     * Advanced method to fetch transactions by SQL query from the cache with other associated data.
-     *
-     * @param query SimpleSQLiteQuery: Select query which fetches transactions from the cache
-     *
-     * Note: Please check [SimpleSQLiteQueryBuilder] to build custom SQL queries
-     *
-     * @return LiveData object of Resource<List<TransactionRelation>> which can be observed using an Observer for future changes as well.
-     */
-    fun fetchTransactionsWithRelation(query: SimpleSQLiteQuery): LiveData<Resource<List<TransactionRelation>>> =
-        Transformations.map(db.transactions().loadByQueryWithRelation(query)) { model ->
-            Resource.success(model)
-        }
-
-    /**
-     * Refresh transactions from the host
-     *
-     * @param transactionFilter [TransactionFilter] object to filter transactions
-     * @param completion Optional completion handler with optional error if the request fails else pagination data is success
-     */
-    fun refreshTransactionsWithPagination(
-        transactionFilter: TransactionFilter? = null,
-        completion: OnFrolloSDKCompletionListener<PaginatedResult<PaginationInfoDatedCursor>>? = null
-    ) {
-        aggregationAPI.fetchTransactions(transactionFilter).enqueue { resource ->
->>>>>>> b5c13fe8
             when (resource.status) {
                 Resource.Status.SUCCESS -> {
                     completion.invoke(Resource.success(data = resource.data?.toTransaction()))
                 }
                 Resource.Status.ERROR -> {
                     Log.e("$TAG#fetchTransaction", resource.error?.localizedDescription)
-                    completion.invoke(Resource.error(resource.error))
-                }
-            }
-        }
-    }
-
-    /**
-     * Find transactions from the host
-     *
-     * @param transactionFilter [TransactionFilter] object to filter transactions
-     * @param completion Optional completion handler with optional error if the request fails else pagination data is success
-     */
-    fun fetchTransactions(
-        transactionFilter: TransactionFilter? = null,
-        completion: OnFrolloSDKCompletionListener<Resource<PaginatedDatedCursorResponse<Transaction>>>
-    ) {
-        aggregationAPI.fetchTransactions(transactionFilter).enqueue { resource ->
-            when (resource.status) {
-                Resource.Status.SUCCESS -> {
-                    handlePaginatedResponse(resource.data, completion)
-                }
-                Resource.Status.ERROR -> {
-                    Log.e("$TAG#fetchTransactions", resource.error?.localizedDescription)
                     completion.invoke(Resource.error(resource.error))
                 }
             }
@@ -2336,15 +2218,4 @@
             db.cards().deleteMany(cardIds)
         }
     }
-
-    /**
-     * Removes the supplied transaction id(s). There is no return type.
-     * This is expected to be used for minor transaction refreshes (e.g. only 1 or 2 max) to support
-     * WA-4612
-     * TODO: This will be deprecated completely in WA-4711
-     * @param transactionIds List of transactionIds to remove from DB
-     */
-    suspend fun clearTransactionCacheSuspended(transactionIds: List<Long>) {
-        db.transactions().deleteManySuspended(transactionIds.toLongArray())
-    }
 }