/*
 * Copyright 2019 Frollo
 *
 * Licensed under the Apache License, Version 2.0 (the "License");
 * you may not use this file except in compliance with the License.
 * You may obtain a copy of the License at
 *
 *    http://www.apache.org/licenses/LICENSE-2.0
 *
 * Unless required by applicable law or agreed to in writing, software
 * distributed under the License is distributed on an "AS IS" BASIS,
 * WITHOUT WARRANTIES OR CONDITIONS OF ANY KIND, either express or implied.
 * See the License for the specific language governing permissions and
 * limitations under the License.
 */

package us.frollo.frollosdk

import android.app.Application
import android.os.Handler
import androidx.core.os.bundleOf
import androidx.localbroadcastmanager.content.LocalBroadcastManager
import com.jakewharton.threetenabp.AndroidThreeTen
import org.threeten.bp.Duration
import org.threeten.bp.LocalDate
import org.threeten.bp.LocalDateTime
import org.threeten.bp.temporal.TemporalAdjusters
import us.frollo.frollosdk.aggregation.Aggregation
import us.frollo.frollosdk.authentication.Authentication
import us.frollo.frollosdk.authentication.AuthenticationCallback
import us.frollo.frollosdk.authentication.AuthenticationStatus
<<<<<<< HEAD
import us.frollo.frollosdk.authentication.AuthenticationType.Custom
import us.frollo.frollosdk.authentication.AuthenticationType.OAuth2
import us.frollo.frollosdk.authentication.OAuth2Helper
import us.frollo.frollosdk.authentication.OAuth2Authentication
=======
import us.frollo.frollosdk.authentication.OAuth
import us.frollo.frollosdk.authentication.TokenInjector
>>>>>>> 230da769
import us.frollo.frollosdk.base.Result
import us.frollo.frollosdk.bills.Bills
import us.frollo.frollosdk.core.ACTION.ACTION_AUTHENTICATION_CHANGED
import us.frollo.frollosdk.core.ARGUMENT.ARG_AUTHENTICATION_STATUS
import us.frollo.frollosdk.core.DeviceInfo
import us.frollo.frollosdk.core.OnFrolloSDKCompletionListener
import us.frollo.frollosdk.core.FrolloSDKConfiguration
import us.frollo.frollosdk.database.SDKDatabase
import us.frollo.frollosdk.network.NetworkService
import us.frollo.frollosdk.error.FrolloSDKError
import us.frollo.frollosdk.events.Events
import us.frollo.frollosdk.extensions.notify
import us.frollo.frollosdk.extensions.toString
import us.frollo.frollosdk.keystore.Keystore
import us.frollo.frollosdk.logging.Log
import us.frollo.frollosdk.messages.Messages
import us.frollo.frollosdk.model.coredata.aggregation.transactions.Transaction
import us.frollo.frollosdk.model.coredata.bills.BillPayment
import us.frollo.frollosdk.network.api.TokenAPI
import us.frollo.frollosdk.notifications.Notifications
import us.frollo.frollosdk.preferences.Preferences
import us.frollo.frollosdk.reports.Reports
import us.frollo.frollosdk.surveys.Surveys
import us.frollo.frollosdk.user.UserManagement
import us.frollo.frollosdk.version.Version
import java.lang.Exception
import java.util.Timer
import java.util.TimerTask

/**
 * Frollo SDK manager and main instantiation. Responsible for managing the lifecycle and coordination of the SDK
 */
object FrolloSDK : AuthenticationCallback {

    private const val TAG = "FrolloSDK"
    private const val CACHE_EXPIRY = 120000L // 2 minutes

    /**
     * Indicates if the SDK has completed setup or not
     */
    val isSetup: Boolean
        get() = _setup

    /**
     * Authentication - All authentication and user related data see [Authentication] for details
     */
    val authentication: Authentication
        get() = _authentication ?: throw IllegalAccessException("SDK not setup")

    /**
     * Default OAuth2 Authentication - Returns the default OAuth2 based authentication if no custom one has been applied
     */
    val defaultAuthentication: OAuth2Authentication?
        get() = _authentication as? OAuth2Authentication

    /**
     * Aggregation - All account and transaction related data see [Aggregation] for details
     */
    val aggregation: Aggregation
        get() = _aggregation ?: throw IllegalAccessException("SDK not setup")

    /**
     * Messages - All messages management. See [Messages] for details
     */
    val messages: Messages
        get() = _messages ?: throw IllegalAccessException("SDK not setup")

    /**
     * Events - Triggering and handling of events. See [Events] for details
     */
    val events: Events
        get() = _events ?: throw IllegalAccessException("SDK not setup")

    /**
     * Notifications - Registering and handling of push notifications. See [Notifications] for details
     */
    val notifications: Notifications
        get() = _notifications ?: throw IllegalAccessException("SDK not setup")

    /**
     * Surveys - Surveys management. See [Surveys] for details
     */
    val surveys: Surveys
        get() = _surveys ?: throw IllegalAccessException("SDK not setup")

    /**
     * Reports - Aggregation data reports. See [Reports] for details
     */
    val reports: Reports
        get() = _reports ?: throw IllegalAccessException("SDK not setup")

    /**
     * Bills - All bills and bill payments. See [Bills] for details
     */
    val bills: Bills
        get() = _bills ?: throw IllegalAccessException("SDK not setup")

    /**
     * User - User management. See [UserManagement] for details
     */
    val userManagement: UserManagement
        get() = _userManagement ?: throw IllegalAccessException("SDK not setup")

    private var _setup = false
    private var _authentication: Authentication? = null
    private var _aggregation: Aggregation? = null
    private var _messages: Messages? = null
    private var _events: Events? = null
    private var _notifications: Notifications? = null
    private var _surveys: Surveys? = null
    private var _reports: Reports? = null
    private var _bills: Bills? = null
    private var _userManagement: UserManagement? = null
    private lateinit var keyStore: Keystore
    private lateinit var preferences: Preferences
    private lateinit var version: Version
    private lateinit var network: NetworkService
    private lateinit var database: SDKDatabase
    private var tokenInjector: TokenInjector? = null
    internal var refreshTimer: Timer? = null
        private set
    private var deviceLastUpdated: LocalDateTime? = null

    internal lateinit var app: Application

    /**
     * Setup the SDK
     *
     * Sets up the SDK for use by performing any database migrations or other underlying setup needed. Must be called and completed before using the SDK.
     *
     * @param application Application instance of the client app.
     * @param configuration Configuration and preferences needed to setup the SDK. See [FrolloSDKConfiguration] for details.
     * @param completion Completion handler with optional error if something goes wrong during the setup process.
     *
     * @throws FrolloSDKError if SDK is already setup or Server URL is empty.
     */
    @Throws(FrolloSDKError::class)
    fun setup(application: Application, configuration: FrolloSDKConfiguration, completion: OnFrolloSDKCompletionListener<Result>) {
        this.app = application

        if (_setup) throw FrolloSDKError("SDK already setup")
        if (configuration.serverUrl.isBlank()) throw FrolloSDKError("Server URL cannot be empty")

        val localBroadcastManager = LocalBroadcastManager.getInstance(app)

        try {
            val deviceInfo = DeviceInfo(application.applicationContext)

            // 1. Initialize ThreeTenABP
            initializeThreeTenABP()

            // 2. Setup Keystore
            keyStore = Keystore()
            keyStore.setup()

            // 3. Setup Preferences
            preferences = Preferences(application.applicationContext)
<<<<<<< HEAD

=======
            tokenInjector = TokenInjector(keyStore, preferences)
>>>>>>> 230da769
            // 4. Setup Database
            database = SDKDatabase.getInstance(application)

            // 5. Setup Version Manager
            version = Version(preferences)

            // 6. Setup Network Stack
            val oAuth = OAuth2Helper(config = configuration)
            network = NetworkService(oAuth2Helper = oAuth, keystore = keyStore, pref = preferences)

            // 7. Setup Logger
            // Initialize Log.network, Log.deviceId, Log.deviceName and Log.deviceType
            // before Log.logLevel as Log.logLevel is dependant on Log.network
            Log.network = network
            Log.deviceId = deviceInfo.deviceId
            Log.deviceName = deviceInfo.deviceName
            Log.deviceType = deviceInfo.deviceType
            Log.logLevel = configuration.logLevel

            // 8. Setup authentication stack
            when (configuration.authenticationType) {
                is Custom -> {
                    configuration.authenticationType.authentication.authenticationCallback = this
                    configuration.authenticationType.authentication.tokenCallback = network
                    _authentication = configuration.authenticationType.authentication
                }
                is OAuth2 -> {
                    _authentication = OAuth2Authentication(oAuth, preferences, authenticationCallback = this, tokenCallback = network).apply {
                        tokenAPI = network.createAuth(TokenAPI::class.java)
                        revokeTokenAPI = network.createRevoke(TokenAPI::class.java)
                        authToken = network.authToken
                    }
                }
            }
            network.authentication = _authentication

            // 9. Setup Aggregation
            _aggregation = Aggregation(network, database, localBroadcastManager, authentication)

            // 10. Setup Messages
            _messages = Messages(network, database, authentication)

            // 11. Setup Events
            _events = Events(network, authentication)

            // 12. Setup Surveys
            _surveys = Surveys(network, authentication)

            // 13. Setup Reports
            _reports = Reports(network, database, aggregation, authentication)

            // 14. Setup Bills
            _bills = Bills(network, database, aggregation, authentication)

            // 15. Setup User Management
            _userManagement = UserManagement(deviceInfo, network, database, preferences, authentication, authenticationCallback = this)

            // 16. Setup Notifications
            _notifications = Notifications(userManagement, events, messages)

            if (version.migrationNeeded()) {
                version.migrateVersion()
            }

            _setup = true
            completion.invoke(Result.success())
        } catch (e: Exception) {
            val error = FrolloSDKError("Setup failed : ${e.message}")
            completion.invoke(Result.error(error))
        }
    }

    /**
<<<<<<< HEAD
=======
     * Get Token Injector. See [TokenInjector] for details
     */
    fun getTokenInjector() : TokenInjector =
            tokenInjector ?: throw IllegalAccessException("SDK not setup")

    /**
     * Logout the currently authenticated user. Resets all caches, preferences and databases.
     * This resets the token storage.
     */
    fun logout() {
        authentication.logoutUser()
    }

    /**
     * Delete the user account and complete logout activities on success
     *
     * @param completion Completion handler with any error that occurred
     */
    fun deleteUser(completion: OnFrolloSDKCompletionListener<Result>? = null) {
        authentication.deleteUser { result ->
            when (result.status) {
                Result.Status.SUCCESS -> reset(completion)
                Result.Status.ERROR -> completion?.invoke(Result.error(result.error))
            }
        }
    }

    /**
>>>>>>> 230da769
     * Reset the SDK. Clears all caches, databases and preferences. Called automatically from logout.
     *
     * @param completion Completion handler with option error if something goes wrong (optional)
     *
     * @throws IllegalAccessException if SDK is not setup
     */
    @Throws(IllegalAccessException::class)
    fun reset(completion: OnFrolloSDKCompletionListener<Result>? = null) {
        if (!_setup) throw IllegalAccessException("SDK not setup")

        pauseScheduledRefreshing()
        authentication.reset()
        // NOTE: Keystore reset is not required as we do not store any data in there. Just keys.
        network.reset()
        preferences.reset()
        database.clearAllTables()
        completion?.invoke(Result.success())

        notify(ACTION_AUTHENTICATION_CHANGED,
                bundleOf(Pair(ARG_AUTHENTICATION_STATUS, AuthenticationStatus.LOGGED_OUT)))
    }

    /**
     * Notifies the SDK that authentication of the user is no longer valid and to reset itself
     *
     * This should not be called directly. Instead use [FrolloSDK.reset]
     *
     * This should be called when the user's authentication is no longer valid and no possible automated
     * re-authentication can be performed. For example when a refresh token has been revoked so no more
     * access tokens can be obtained.
     *
     * @param completion Completion handler with option error if something goes wrong (optional)
     */
    override fun authenticationReset(completion: OnFrolloSDKCompletionListener<Result>?) {
        if (authentication.loggedIn) { // This check is important. Without this the logout call goes to infinite loop.
            reset(completion)
        }
    }

    private fun initializeThreeTenABP() {
        AndroidThreeTen.init(app)
    }

    /**
     * Application entered the background.
     *
     * Notify the SDK of an app lifecycle change. Call this to ensure proper refreshing of cache data occurs when the app enters background or resumes.
     */
    fun onAppBackgrounded() {
        pauseScheduledRefreshing()
    }

    /**
     * Application resumed from background
     *
     * Notify the SDK of an app lifecycle change. Call this to ensure proper refreshing of cache data occurs when the app enters background or resumes.
     */
    fun onAppForegrounded() {
        resumeScheduledRefreshing()

        // Update device timezone, name and IDs regularly
        val now = LocalDateTime.now()

        var updateDevice = true

        deviceLastUpdated?.let { lastUpdated ->
            val time = Duration.between(lastUpdated, now).toMillis()
            if (time < CACHE_EXPIRY) {
                updateDevice = false
            }
        }

        if (updateDevice) {
            deviceLastUpdated = now

            userManagement.updateDevice()
        }
    }

    /**
     * Refreshes all cached data in an optimised way. Fetches most urgent data first and then proceeds to update other caches if needed.
     */
    fun refreshData() {
        refreshPrimary()
        Handler().postDelayed({ refreshSecondary() }, 3000)
        Handler().postDelayed({ refreshSystem() }, 20000)

        resumeScheduledRefreshing()
    }

    /**
     * Refresh data from the most time sensitive and important APIs, e.g. accounts, transactions
     */
    private fun refreshPrimary() {
        aggregation.refreshProviderAccounts()
        aggregation.refreshAccounts()
        aggregation.refreshTransactions(
                fromDate = LocalDate.now().minusMonths(1).with(TemporalAdjusters.firstDayOfMonth()).toString(Transaction.DATE_FORMAT_PATTERN),
                toDate = LocalDate.now().toString(Transaction.DATE_FORMAT_PATTERN))
        userManagement.refreshUser()
        messages.refreshUnreadMessages()
    }

    /**
     * Refresh data from other important APIs that frequently change but are less time sensitive, e.g. bill payments
     */
    private fun refreshSecondary() {
        val now = LocalDate.now()
        // To end of current month
        val toDate = now.withDayOfMonth(now.lengthOfMonth()).toString(BillPayment.DATE_FORMAT_PATTERN)
        // From start of last month
        val fromDate = now.minusMonths(1).withDayOfMonth(1).toString(BillPayment.DATE_FORMAT_PATTERN)
        bills.refreshBillPayments(fromDate = fromDate, toDate = toDate)
    }

    /**
     * Refresh data from long lived sources which don't change often, e.g. transaction categories, providers
     */
    private fun refreshSystem() {
        aggregation.refreshProviders()
        aggregation.refreshTransactionCategories()
        bills.refreshBills()
        userManagement.updateDevice()
    }

    private fun resumeScheduledRefreshing() {
        cancelRefreshTimer()

        val timerTask = object : TimerTask() {
            override fun run() {
                refreshPrimary()
            }
        }
        refreshTimer = Timer()
        refreshTimer?.schedule(
                timerTask,
                CACHE_EXPIRY, // Initial delay set to CACHE_EXPIRY minutes, as refreshData() would have already run refreshPrimary() once.
                CACHE_EXPIRY) // Repeat every CACHE_EXPIRY minutes
    }

    private fun pauseScheduledRefreshing() {
        cancelRefreshTimer()
    }

    private fun cancelRefreshTimer() {
        refreshTimer?.cancel()
        refreshTimer = null
    }

    internal fun forcedLogout() {
        if (authentication.loggedIn) {
            reset()
        }
    }
}<|MERGE_RESOLUTION|>--- conflicted
+++ resolved
@@ -29,15 +29,11 @@
 import us.frollo.frollosdk.authentication.Authentication
 import us.frollo.frollosdk.authentication.AuthenticationCallback
 import us.frollo.frollosdk.authentication.AuthenticationStatus
-<<<<<<< HEAD
 import us.frollo.frollosdk.authentication.AuthenticationType.Custom
 import us.frollo.frollosdk.authentication.AuthenticationType.OAuth2
 import us.frollo.frollosdk.authentication.OAuth2Helper
 import us.frollo.frollosdk.authentication.OAuth2Authentication
-=======
-import us.frollo.frollosdk.authentication.OAuth
 import us.frollo.frollosdk.authentication.TokenInjector
->>>>>>> 230da769
 import us.frollo.frollosdk.base.Result
 import us.frollo.frollosdk.bills.Bills
 import us.frollo.frollosdk.core.ACTION.ACTION_AUTHENTICATION_CHANGED
@@ -195,11 +191,8 @@
 
             // 3. Setup Preferences
             preferences = Preferences(application.applicationContext)
-<<<<<<< HEAD
-
-=======
             tokenInjector = TokenInjector(keyStore, preferences)
->>>>>>> 230da769
+
             // 4. Setup Database
             database = SDKDatabase.getInstance(application)
 
@@ -273,37 +266,12 @@
     }
 
     /**
-<<<<<<< HEAD
-=======
      * Get Token Injector. See [TokenInjector] for details
      */
-    fun getTokenInjector() : TokenInjector =
+    fun getTokenInjector(): TokenInjector =
             tokenInjector ?: throw IllegalAccessException("SDK not setup")
 
     /**
-     * Logout the currently authenticated user. Resets all caches, preferences and databases.
-     * This resets the token storage.
-     */
-    fun logout() {
-        authentication.logoutUser()
-    }
-
-    /**
-     * Delete the user account and complete logout activities on success
-     *
-     * @param completion Completion handler with any error that occurred
-     */
-    fun deleteUser(completion: OnFrolloSDKCompletionListener<Result>? = null) {
-        authentication.deleteUser { result ->
-            when (result.status) {
-                Result.Status.SUCCESS -> reset(completion)
-                Result.Status.ERROR -> completion?.invoke(Result.error(result.error))
-            }
-        }
-    }
-
-    /**
->>>>>>> 230da769
      * Reset the SDK. Clears all caches, databases and preferences. Called automatically from logout.
      *
      * @param completion Completion handler with option error if something goes wrong (optional)
