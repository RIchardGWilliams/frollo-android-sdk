--- conflicted
+++ resolved
@@ -103,15 +103,4 @@
     }
 
     return missingElements
-<<<<<<< HEAD
-=======
-}
-
-fun String.toLocalDate(pattern: String): LocalDate {
-    val formatter = DateTimeFormatterBuilder()
-        .appendPattern(pattern)
-        .parseDefaulting(ChronoField.DAY_OF_MONTH, 1)
-        .toFormatter()
-    return LocalDate.parse(this, formatter)
->>>>>>> 773f25c8
 }