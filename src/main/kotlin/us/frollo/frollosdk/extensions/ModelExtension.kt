/*
 * Copyright 2019 Frollo
 *
 * Licensed under the Apache License, Version 2.0 (the "License");
 * you may not use this file except in compliance with the License.
 * You may obtain a copy of the License at
 *
 *    http://www.apache.org/licenses/LICENSE-2.0
 *
 * Unless required by applicable law or agreed to in writing, software
 * distributed under the License is distributed on an "AS IS" BASIS,
 * WITHOUT WARRANTIES OR CONDITIONS OF ANY KIND, either express or implied.
 * See the License for the specific language governing permissions and
 * limitations under the License.
 */

package us.frollo.frollosdk.extensions

import TransactionFilter
import android.os.Bundle
import androidx.sqlite.db.SimpleSQLiteQuery
import org.threeten.bp.LocalDate
import org.threeten.bp.temporal.ChronoUnit
import us.frollo.frollosdk.base.SimpleSQLiteQueryBuilder
import us.frollo.frollosdk.model.api.user.UserUpdateRequest
import us.frollo.frollosdk.model.coredata.aggregation.accounts.AccountClassification
import us.frollo.frollosdk.model.coredata.aggregation.accounts.AccountStatus
import us.frollo.frollosdk.model.coredata.aggregation.accounts.AccountSubType
import us.frollo.frollosdk.model.coredata.aggregation.accounts.AccountType
import us.frollo.frollosdk.model.coredata.aggregation.merchants.MerchantType
import us.frollo.frollosdk.model.coredata.aggregation.provideraccounts.AccountRefreshStatus
import us.frollo.frollosdk.model.coredata.aggregation.providers.ProviderStatus
import us.frollo.frollosdk.model.coredata.aggregation.tags.TagsSortType
import us.frollo.frollosdk.model.coredata.aggregation.transactioncategories.TransactionCategoryType
import us.frollo.frollosdk.model.coredata.aggregation.transactions.Transaction
import us.frollo.frollosdk.model.coredata.aggregation.transactions.TransactionBaseType
import us.frollo.frollosdk.model.coredata.aggregation.transactions.TransactionStatus
import us.frollo.frollosdk.model.coredata.bills.BillFrequency
import us.frollo.frollosdk.model.coredata.bills.BillPaymentStatus
import us.frollo.frollosdk.model.coredata.bills.BillStatus
import us.frollo.frollosdk.model.coredata.bills.BillType
import us.frollo.frollosdk.model.coredata.budgets.BudgetFrequency
import us.frollo.frollosdk.model.coredata.budgets.BudgetStatus
import us.frollo.frollosdk.model.coredata.budgets.BudgetTrackingStatus
import us.frollo.frollosdk.model.coredata.budgets.BudgetType
import us.frollo.frollosdk.model.coredata.goals.GoalFrequency
import us.frollo.frollosdk.model.coredata.goals.GoalStatus
import us.frollo.frollosdk.model.coredata.goals.GoalTarget
import us.frollo.frollosdk.model.coredata.goals.GoalTrackingStatus
import us.frollo.frollosdk.model.coredata.goals.GoalTrackingType
import us.frollo.frollosdk.model.coredata.messages.ContentType
import us.frollo.frollosdk.model.coredata.notifications.NotificationPayload
import us.frollo.frollosdk.model.coredata.reports.ReportPeriod
import us.frollo.frollosdk.model.coredata.shared.BudgetCategory
import us.frollo.frollosdk.model.coredata.shared.OrderType
import us.frollo.frollosdk.model.coredata.user.User
import us.frollo.frollosdk.notifications.NotificationPayloadNames
import java.math.BigDecimal
import kotlin.math.absoluteValue

internal fun User.updateRequest(): UserUpdateRequest =
    UserUpdateRequest(
        firstName = firstName,
        email = email,
        primaryCurrency = primaryCurrency,
        attribution = attribution,
        lastName = lastName,
        mobileNumber = mobileNumber,
        gender = gender,
        currentAddress = currentAddress,
        householdSize = householdSize,
        householdType = householdType,
        occupation = occupation,
        industry = industry,
        dateOfBirth = dateOfBirth,
        driverLicense = driverLicense
    )

internal fun sqlForMessages(messageTypes: List<String>? = null, read: Boolean? = null, contentType: ContentType? = null): SimpleSQLiteQuery {
    val sqlQueryBuilder = SimpleSQLiteQueryBuilder("message")

    if (messageTypes != null && messageTypes.isNotEmpty()) {
        val sb = StringBuilder()
        sb.append("(")

        messageTypes.forEachIndexed { index, str ->
            sb.append("(message_types LIKE '%|$str|%')")
            if (index < messageTypes.size - 1) sb.append(" OR ")
        }

        sb.append(")")

        sqlQueryBuilder.appendSelection(selection = sb.toString())
    }

    read?.let { sqlQueryBuilder.appendSelection(selection = "read = ${ it.toInt() }") }

    contentType?.let { sqlQueryBuilder.appendSelection(selection = "content_type = '${ it.name }'") }

    return sqlQueryBuilder.create()
}

internal fun sqlForMessagesCount(messageTypes: List<String>? = null, read: Boolean? = null, contentType: ContentType? = null): SimpleSQLiteQuery {
    val sqlQueryBuilder = SimpleSQLiteQueryBuilder("message")

    if (messageTypes != null && messageTypes.isNotEmpty()) {
        val sb = StringBuilder()
        sb.append("(")

        messageTypes.forEachIndexed { index, str ->
            sb.append("(message_types LIKE '%|$str|%')")
            if (index < messageTypes.size - 1) sb.append(" OR ")
        }

        sb.append(")")

        sqlQueryBuilder.appendSelection(selection = sb.toString())
    }

    read?.let { sqlQueryBuilder.appendSelection(selection = "read = ${ it.toInt() }") }

    contentType?.let { sqlQueryBuilder.appendSelection(selection = "content_type = '${ it.name }'") }

    sqlQueryBuilder.columns(columns = arrayOf("COUNT(msg_id)"))

    return sqlQueryBuilder.create()
}

internal fun sqlForTransactionStaleIds(
    beforeDateString: String? = null,
    afterDateString: String? = null,
    beforeId: Long? = null,
    afterId: Long? = null,
    transactionFilter: TransactionFilter
): SimpleSQLiteQuery {

    val dateQueryBuilder = StringBuilder()
    dateQueryBuilder.append("SELECT transaction_id FROM transaction_model  ")

    val beforeDate = beforeDateString
    val afterDate = afterDateString
    val where = " where "

    if (beforeDate != null && afterDate != null) {

        dateQueryBuilder.append(where)

        val daysInBetween = ChronoUnit.DAYS.between(beforeDate.toLocalDate(Transaction.DATE_FORMAT_PATTERN), afterDate.toLocalDate(Transaction.DATE_FORMAT_PATTERN))
        when (daysInBetween.absoluteValue) {
            0L -> {
                // this is same day so we need a and
                dateQueryBuilder.append("(transaction_date = '${beforeDate}' AND transaction_id <= $beforeId) ")
                dateQueryBuilder.append("and (transaction_date = '${afterDate}' AND transaction_id >= $afterId) ")
            }
            1L -> {
                // this is 2 different dates , so we need a or
                dateQueryBuilder.append("(transaction_date = '${beforeDate}' AND transaction_id <= $beforeId) ")
                dateQueryBuilder.append("or (transaction_date = '${afterDate}' AND transaction_id >= $afterId) ")
            }
            2L -> {
                dateQueryBuilder.append("(transaction_date = '${beforeDate}' AND transaction_id <= $beforeId) ")
                dateQueryBuilder.append("and ((transaction_date = '${afterDate}' AND transaction_id >= $afterId) ")
                dateQueryBuilder.append("or transaction_date = '${afterDate.toLocalDate(Transaction.DATE_FORMAT_PATTERN).plusDays(1)}') ")
            }
            else -> {
                dateQueryBuilder.append("((transaction_date >= '${afterDate.toLocalDate(Transaction.DATE_FORMAT_PATTERN).plusDays(1)}')  ")
                dateQueryBuilder.append("and (transaction_date <= '${beforeDate.toLocalDate(Transaction.DATE_FORMAT_PATTERN).minusDays(1)}')) ")
                dateQueryBuilder.append("or ((transaction_date = '${beforeDate}' AND transaction_id <= $beforeId) ")
                dateQueryBuilder.append("or (transaction_date = '${afterDate}' AND transaction_id >= $afterId)) ")
            }
        }
    }

    if (beforeDate != null && afterDate == null) {

        // no more transactions in future, so u take first transaction in before and get every after that
        dateQueryBuilder.append(where)
        dateQueryBuilder.append(" (transaction_date <= '${beforeDate.toLocalDate(Transaction.DATE_FORMAT_PATTERN).minusDays(1)}') ")
        dateQueryBuilder.append("or (transaction_date = '${beforeDate}' AND transaction_id <= $beforeId) ")
    }

    if (beforeDate == null && afterDate != null) {

        // querying for the first time, i have no transactions before, so before date is today. as u are fetching from top
        dateQueryBuilder.append(where)
        dateQueryBuilder.append("(transaction_date <= '${LocalDate.now().toString(Transaction.DATE_FORMAT_PATTERN)}') ")
        dateQueryBuilder.append("or transaction_date >= '${afterDate.toLocalDate(Transaction.DATE_FORMAT_PATTERN).plusDays(1)}'  ") // 2018-08-02
        dateQueryBuilder.append("OR (transaction_date = '${afterDate}' AND transaction_id >= $afterId) ") // 2018-08-01 5
    }

    // i opened my account today, there are barely any transactions
    if (beforeDate == null && afterDate == null) {
        // no where here
    }

    val dateQuery = dateQueryBuilder.toString()
<<<<<<< HEAD
    return SimpleSQLiteQuery(whereClauseForTransactions(
            dateQuery,transactionFilter
            ))
=======
    return SimpleSQLiteQuery(
        whereClauseForTransactions(
            dateQuery,
            searchTerm,
            merchantIds,
            accountIds,
            transactionCategoryIds,
            transactionIds,
            budgetCategory,
            minAmount,
            maxAmount,
            baseType,
            status,
            tags,
            transactionIncluded,
            fromDate,
            toDate
        )
    )
>>>>>>> 773f25c8
}

internal fun sqlForTransactions(transactionFilter: TransactionFilter, isCredit:Boolean? = null): SimpleSQLiteQuery {
    val sqlQueryBuilder = SimpleSQLiteQueryBuilder("transaction_model")
    whereClauseForTransactions(sqlQueryBuilder, transactionFilter, isCredit)
    return sqlQueryBuilder.create()
}

private fun whereClauseForTransactions(sqLiteQueryBuilder: SimpleSQLiteQueryBuilder, transactionFilter: TransactionFilter, isCredit: Boolean? = null){
    transactionFilter.accountIds?.let { sqLiteQueryBuilder.appendSelection(selection = "account_id IN (${transactionFilter.accountIds.joinToString(",")})") }
    transactionFilter.merchantIds?.let { sqLiteQueryBuilder.appendSelection(selection = "merchant_id IN (${transactionFilter.merchantIds.joinToString(",")})") }
    transactionFilter.transactionCategoryIds?.let { sqLiteQueryBuilder.appendSelection(selection = "category_id IN (${transactionFilter.transactionCategoryIds.joinToString(",")})") }
    transactionFilter.transactionIds?.let { sqLiteQueryBuilder.appendSelection(selection = "transaction_id IN (${transactionFilter.transactionIds.joinToString(",")})") }
    transactionFilter.budgetCategory?.let { sqLiteQueryBuilder.appendSelection(selection = "budget_category = '${ it.name }'") }
    if (transactionFilter.tags != null && transactionFilter.tags.isNotEmpty()) {
        val sb = StringBuilder()
        sb.append("(")
        transactionFilter.tags.forEachIndexed { index, str ->
            sb.append("(user_tags LIKE '%|$str|%')")
            if (index < transactionFilter.tags.size - 1) sb.append(" OR ")
        }
        sb.append(")")
        sqLiteQueryBuilder.appendSelection(selection = sb.toString())
    }
    ifNotNull(transactionFilter.fromDate, transactionFilter.toDate) { from, to -> sqLiteQueryBuilder.appendSelection(selection = "(transaction_date BETWEEN Date('$from') AND Date('$to'))") }
    isCredit?.let {
        if (isCredit) sqLiteQueryBuilder.appendSelection(selection = "CAST(amount_amount AS DECIMAL) >= 0")
        else sqLiteQueryBuilder.appendSelection(selection = "CAST(amount_amount AS DECIMAL) <= 0")
    }
    transactionFilter.minAmount?.let { sqLiteQueryBuilder.appendSelection(selection = "ABS(CAST(amount_amount AS DECIMAL)) >= $it") }
    transactionFilter.maxAmount?.let { sqLiteQueryBuilder.appendSelection(selection = "ABS(CAST(amount_amount AS DECIMAL)) <= $it") }
    transactionFilter.baseType?.let { sqLiteQueryBuilder.appendSelection(selection = "base_type = '${ it.name }'") }
    transactionFilter.status?.let{sqLiteQueryBuilder.appendSelection(selection = "status = '${ it.name}'") }
    transactionFilter.accountIncluded?.let { sqLiteQueryBuilder.appendSelection(selection = "account_included = ${ it.toInt() }") }
    transactionFilter.transactionIncluded?.let { sqLiteQueryBuilder.appendSelection(selection = "transaction_included = ${ it.toInt() }") }
    transactionFilter.searchTerm?.let {
        sqLiteQueryBuilder.appendSelection(selection = " ( description_original LIKE '%$it%' or description_user LIKE '%$it%' or description_simple LIKE '%$it%' ) ")
    }

<<<<<<< HEAD
=======
    val dateQuery = "SELECT * FROM transaction_model  "
    // just for compiler, should never come here
    return SimpleSQLiteQuery(
        whereClauseForTransactions(
            dateQuery,
            searchTerm,
            merchantIds,
            accountIds,
            transactionCategoryIds,
            transactionIds,
            budgetCategory,
            minAmount,
            maxAmount,
            baseType,
            status,
            tags,
            transactionIncluded,
            fromDate,
            toDate
        )
    )
>>>>>>> 773f25c8
}

private fun whereClauseForTransactions(
    dateQuery: String,
    transactionFilter: TransactionFilter
): String {

    val where = " where "
    var containsWhere = dateQuery.contains(where)

    val returnStringBuilder = StringBuilder()
    returnStringBuilder.append(dateQuery)

    transactionFilter.searchTerm?.let {
        val query = " ( description_original LIKE '%$it%' or description_user LIKE '%$it%' or description_simple LIKE '%$it%' ) "
        if (!containsWhere) {
            returnStringBuilder.append(where)
            containsWhere = true
        } else {
            returnStringBuilder.append(" and  ")
        }
        returnStringBuilder.append(query)
    }
    transactionFilter.merchantIds?.let {
        val query = " ( CAST(merchant_id as long) in (${it.joinToString("','","'","'")}) ) "
        if (!containsWhere) {
            returnStringBuilder.append(where)
            containsWhere = true
        } else {
            returnStringBuilder.append(" and  ")
        }
        returnStringBuilder.append(query)
    }
    transactionFilter.accountIds?.let {
        val query = " ( CAST(account_id as long) in (${it.joinToString("','","'","'")}) ) "
        if (!containsWhere) {
            returnStringBuilder.append(where)
            containsWhere = true
        } else {
            returnStringBuilder.append(" and  ")
        }
        returnStringBuilder.append(query)
    }
    transactionFilter.transactionCategoryIds?.let {
        val query = " ( CAST(category_id as long) in (${it.joinToString("','","'","'")}) ) "
        if (!containsWhere) {
            returnStringBuilder.append(where)
            containsWhere = true
        } else {
            returnStringBuilder.append(" and  ")
        }
        returnStringBuilder.append(query)
    }
    transactionFilter.transactionIds?.let {
        val query = " ( transaction_id in (${it.joinToString("','","'","'")}) ) "
        if (!containsWhere) {
            returnStringBuilder.append(where)
            containsWhere = true
        } else {
            returnStringBuilder.append(" and  ")
        }
        returnStringBuilder.append(query)
    }
    transactionFilter.budgetCategory?.let {
        val query = " ( budget_category = '${it.name}' ) "
        if (!containsWhere) {
            returnStringBuilder.append(where)
            containsWhere = true
        } else {
            returnStringBuilder.append(" and  ")
        }
        returnStringBuilder.append(query)
    }
    transactionFilter.minAmount?.let {
        val query = " ( CAST(amount_amount as decimal)  >= $it ) "
        if (!containsWhere) {
            returnStringBuilder.append(where)
            containsWhere = true
        } else {
            returnStringBuilder.append(" and  ")
        }
        returnStringBuilder.append(query)
    }
    transactionFilter.maxAmount?.let {
        val query = " ( CAST(amount_amount as decimal)  <= $it ) "
        if (!containsWhere) {
            returnStringBuilder.append(where)
            containsWhere = true
        } else {
            returnStringBuilder.append(" and  ")
        }
        returnStringBuilder.append(query)
    }
    transactionFilter.baseType?.let {
        val query = " ( base_type = '${transactionFilter.baseType.name}' ) "
        if (!containsWhere) {
            returnStringBuilder.append(where)
            containsWhere = true
        } else {
            returnStringBuilder.append(" and  ")
        }
        returnStringBuilder.append(query)
    }
    transactionFilter.status?.let {
        val query = " ( status = '${it.name}' ) "
        if (!containsWhere) {
            returnStringBuilder.append(where)
            containsWhere = true
        } else {
            returnStringBuilder.append(" and  ")
        }
        returnStringBuilder.append(query)
    }
    transactionFilter.tags?.let {

        var query = ""
        if (it.isNotEmpty()) {
            val sb = StringBuilder()
            sb.append("(")
            it.forEachIndexed { index, str ->
                sb.append("(user_tags LIKE '%|$str|%')")
                if (index < it.size - 1) sb.append(" OR ")
            }
            sb.append(")")
            query = sb.toString()
        }
        if (!containsWhere) {
            returnStringBuilder.append(where)
            containsWhere = true
        } else {
            returnStringBuilder.append(" and  ")
        }
        returnStringBuilder.append(query)
    }

    transactionFilter.transactionIncluded?.let {
        val query = " ( included = ${it.toInt()} ) "
        if (!containsWhere) {
            returnStringBuilder.append(where)
            containsWhere = true
        } else {
            returnStringBuilder.append(" and  ")
        }
        returnStringBuilder.append(query)
    }
    transactionFilter.fromDate?.let {
        val query = " ( transaction_date >= '$it' ) "
        if (!containsWhere) {
            returnStringBuilder.append(where)
            containsWhere = true
        } else {
            returnStringBuilder.append(" and  ")
        }
        returnStringBuilder.append(query)
    }
    transactionFilter.toDate?.let {
        val query = " ( transaction_date <= '$it' ) "
        if (!containsWhere) {
            returnStringBuilder.append(where)
            containsWhere = true
        } else {
            returnStringBuilder.append(" and  ")
        }
        returnStringBuilder.append(query)
    }

    return returnStringBuilder.toString()
}

internal fun sqlForExistingAccountBalanceReports(date: String, period: ReportPeriod, reportAccountIds: LongArray, accountId: Long? = null, accountType: AccountType? = null): SimpleSQLiteQuery {
    val sb = StringBuilder()

    sb.append("SELECT rab.* FROM report_account_balance AS rab ")

    accountType?.let { sb.append(" LEFT JOIN account AS a ON rab.account_id = a.account_id ") }

    sb.append(" WHERE rab.period = '${period.name}' AND rab.date = '$date' AND rab.account_id IN (${reportAccountIds.joinToString(",")}) ")

    accountId?.let { sb.append(" AND rab.account_id = $it ") }

    accountType?.let { sb.append(" AND a.attr_account_type = '${accountType.name}' ") }

    return SimpleSQLiteQuery(sb.toString())
}

internal fun sqlForStaleIdsAccountBalanceReports(date: String, period: ReportPeriod, reportAccountIds: LongArray, accountId: Long? = null, accountType: AccountType? = null): SimpleSQLiteQuery {
    val sb = StringBuilder()

    sb.append("SELECT rab.* FROM report_account_balance AS rab ")

    accountType?.let { sb.append(" LEFT JOIN account AS a ON rab.account_id = a.account_id ") }

    sb.append(" WHERE rab.period = '${period.name}' AND rab.date = '$date' AND rab.account_id NOT IN (${reportAccountIds.joinToString(",")}) ")

    accountId?.let { sb.append(" AND rab.account_id = $it ") }

    accountType?.let { sb.append(" AND a.attr_account_type = '${accountType.name}' ") }

    return SimpleSQLiteQuery(sb.toString())
}

internal fun sqlForFetchingAccountBalanceReports(fromDate: String, toDate: String, period: ReportPeriod, accountId: Long? = null, accountType: AccountType? = null): SimpleSQLiteQuery {
    val sb = StringBuilder()

    sb.append("SELECT rab.* FROM report_account_balance AS rab ")

    accountType?.let { sb.append(" LEFT JOIN account AS a ON rab.account_id = a.account_id ") }

    sb.append(" WHERE rab.period = '${period.name}' AND (rab.date BETWEEN '$fromDate' AND '$toDate') ")

    accountId?.let { sb.append(" AND rab.account_id = $it ") }

    accountType?.let { sb.append(" AND a.attr_account_type = '${accountType.name}' ") }

    return SimpleSQLiteQuery(sb.toString())
}

internal fun sqlForUserTags(searchTerm: String? = null, sortBy: TagsSortType? = null, orderBy: OrderType? = null): SimpleSQLiteQuery {
    val sqlQueryBuilder = SimpleSQLiteQueryBuilder("transaction_user_tags")

    val sort = sortBy?.toString() ?: TagsSortType.NAME.toString()
    val order = orderBy?.toString() ?: OrderType.ASC.toString()
    sqlQueryBuilder.orderBy(orderBy = "$sort $order")
    searchTerm?.let { sqlQueryBuilder.appendSelection(selection = "name LIKE '%$searchTerm%'") }

    return sqlQueryBuilder.create()
}

internal fun sqlForBills(frequency: BillFrequency? = null, paymentStatus: BillPaymentStatus? = null, status: BillStatus? = null, type: BillType? = null): SimpleSQLiteQuery {
    val sqlQueryBuilder = SimpleSQLiteQueryBuilder("bill")

    frequency?.let { sqlQueryBuilder.appendSelection(selection = "frequency = '${ it.name }'") }
    paymentStatus?.let { sqlQueryBuilder.appendSelection(selection = "payment_status = '${ it.name }'") }
    status?.let { sqlQueryBuilder.appendSelection(selection = "status = '${ it.name }'") }
    type?.let { sqlQueryBuilder.appendSelection(selection = "bill_type = '${ it.name }'") }

    return sqlQueryBuilder.create()
}

internal fun sqlForBillPayments(billId: Long? = null, fromDate: String? = null, toDate: String? = null, frequency: BillFrequency? = null, paymentStatus: BillPaymentStatus? = null): SimpleSQLiteQuery {
    val sqlQueryBuilder = SimpleSQLiteQueryBuilder("bill_payment")

    billId?.let { sqlQueryBuilder.appendSelection(selection = "bill_id = $it") }
    ifNotNull(fromDate, toDate) { from, to -> sqlQueryBuilder.appendSelection(selection = "(date BETWEEN Date('$from') AND Date('$to'))") }
    frequency?.let { sqlQueryBuilder.appendSelection(selection = "frequency = '${ it.name }'") }
    paymentStatus?.let { sqlQueryBuilder.appendSelection(selection = "payment_status = '${ it.name }'") }

    return sqlQueryBuilder.create()
}

internal fun sqlForProviders(status: ProviderStatus? = null): SimpleSQLiteQuery {
    val sqlQueryBuilder = SimpleSQLiteQueryBuilder("provider")

    status?.let { sqlQueryBuilder.appendSelection(selection = "provider_status = '${ it.name }'") }

    return sqlQueryBuilder.create()
}

internal fun sqlForProviderAccounts(providerId: Long? = null, refreshStatus: AccountRefreshStatus? = null, externalId: String? = null): SimpleSQLiteQuery {
    val sqlQueryBuilder = SimpleSQLiteQueryBuilder("provider_account")

    providerId?.let { sqlQueryBuilder.appendSelection(selection = "provider_id = $it") }
    refreshStatus?.let { sqlQueryBuilder.appendSelection(selection = "r_status_status = '${ it.name }'") }
    externalId?.let { sqlQueryBuilder.appendSelection(selection = "external_id = '$it'") }

    return sqlQueryBuilder.create()
}

internal fun sqlForAccounts(
    providerAccountId: Long? = null,
    accountStatus: AccountStatus? = null,
    accountSubType: AccountSubType? = null,
    accountType: AccountType? = null,
    accountClassification: AccountClassification? = null,
    favourite: Boolean? = null,
    hidden: Boolean? = null,
    included: Boolean? = null,
    refreshStatus: AccountRefreshStatus? = null,
    externalId: String? = null
): SimpleSQLiteQuery {
    val sqlQueryBuilder = SimpleSQLiteQueryBuilder("account")

    providerAccountId?.let { sqlQueryBuilder.appendSelection(selection = "provider_account_id = $it") }
    accountStatus?.let { sqlQueryBuilder.appendSelection(selection = "account_status = '${ it.name }'") }
    accountSubType?.let { sqlQueryBuilder.appendSelection(selection = "attr_account_sub_type = '${ it.name }'") }
    accountType?.let { sqlQueryBuilder.appendSelection(selection = "attr_account_type = '${ it.name }'") }
    accountClassification?.let { sqlQueryBuilder.appendSelection(selection = "attr_account_classification = '${ it.name }'") }
    favourite?.let { sqlQueryBuilder.appendSelection(selection = "favourite = ${ it.toInt() }") }
    hidden?.let { sqlQueryBuilder.appendSelection(selection = "hidden = ${ it.toInt() }") }
    included?.let { sqlQueryBuilder.appendSelection(selection = "included = ${ it.toInt() }") }
    refreshStatus?.let { sqlQueryBuilder.appendSelection(selection = "r_status_status = '${ it.name }'") }
    externalId?.let { sqlQueryBuilder.appendSelection(selection = "external_id = '$it'") }

    return sqlQueryBuilder.create()
}

internal fun sqlForUpdateAccount(
    accountId: Long,
    hidden: Boolean,
    included: Boolean,
    favourite: Boolean? = null,
    accountSubType: AccountSubType? = null,
    nickName: String? = null
): SimpleSQLiteQuery {
    val sb = StringBuffer()
    sb.append("UPDATE account SET ")

    sb.append("hidden = ${ hidden.toInt() } , ")
    sb.append("included = ${ included.toInt() } ")
    favourite?.let { sb.append(", favourite = ${ it.toInt() } ") }
    accountSubType?.let { sb.append(", attr_account_sub_type = '${ it.name }' ") }
    nickName?.let { sb.append(", nick_name = '$it' ") }
    sb.append("WHERE account_id = $accountId ")

    return SimpleSQLiteQuery(sb.toString())
}

internal fun sqlForTransactionCategories(defaultBudgetCategory: BudgetCategory? = null, type: TransactionCategoryType? = null): SimpleSQLiteQuery {
    val sqlQueryBuilder = SimpleSQLiteQueryBuilder("transaction_category")

    defaultBudgetCategory?.let { sqlQueryBuilder.appendSelection(selection = "default_budget_category = '${ it.name }'") }
    type?.let { sqlQueryBuilder.appendSelection(selection = "category_type = '${ it.name }'") }

    return sqlQueryBuilder.create()
}

internal fun sqlForMerchants(type: MerchantType? = null): SimpleSQLiteQuery {
    val sqlQueryBuilder = SimpleSQLiteQueryBuilder("merchant")

    type?.let { sqlQueryBuilder.appendSelection(selection = "merchant_type = '${ it.name }'") }

    return sqlQueryBuilder.create()
}

internal fun sqlForMerchantsIds(before: Long? = null, after: Long? = null): SimpleSQLiteQuery {
    val sqlQueryBuilder = SimpleSQLiteQueryBuilder("merchant")

    sqlQueryBuilder.columns(arrayOf("merchant_id"))
    before?.let { sqlQueryBuilder.appendSelection(selection = "merchant_id > $it") }
    after?.let { sqlQueryBuilder.appendSelection(selection = "merchant_id <= $it") }

    return sqlQueryBuilder.create()
}

internal fun sqlForGoals(
    frequency: GoalFrequency? = null,
    status: GoalStatus? = null,
    target: GoalTarget? = null,
    trackingStatus: GoalTrackingStatus? = null,
    trackingType: GoalTrackingType? = null,
    accountId: Long? = null
): SimpleSQLiteQuery {
    val sqlQueryBuilder = SimpleSQLiteQueryBuilder("goal")

    frequency?.let { sqlQueryBuilder.appendSelection(selection = "frequency = '${ it.name }'") }
    status?.let { sqlQueryBuilder.appendSelection(selection = "status = '${ it.name }'") }
    target?.let { sqlQueryBuilder.appendSelection(selection = "target = '${ it.name }'") }
    trackingStatus?.let { sqlQueryBuilder.appendSelection(selection = "tracking_status = '${ it.name }'") }
    trackingType?.let { sqlQueryBuilder.appendSelection(selection = "tracking_type = '${ it.name }'") }
    accountId?.let { sqlQueryBuilder.appendSelection(selection = "account_id = $it") }

    return sqlQueryBuilder.create()
}

internal fun sqlForGoalIds(
    status: GoalStatus? = null,
    trackingStatus: GoalTrackingStatus? = null
): SimpleSQLiteQuery {
    val sqlQueryBuilder = SimpleSQLiteQueryBuilder("goal")

    sqlQueryBuilder.columns(arrayOf("goal_id"))
    status?.let { sqlQueryBuilder.appendSelection(selection = "status = '${ it.name }'") }
    trackingStatus?.let { sqlQueryBuilder.appendSelection(selection = "tracking_status = '${ it.name }'") }

    return sqlQueryBuilder.create()
}

internal fun sqlForGoalPeriods(
    goalId: Long? = null,
    trackingStatus: GoalTrackingStatus? = null
): SimpleSQLiteQuery {
    val sqlQueryBuilder = SimpleSQLiteQueryBuilder("goal_period")

    goalId?.let { sqlQueryBuilder.appendSelection(selection = "goal_id = $it") }
    trackingStatus?.let { sqlQueryBuilder.appendSelection(selection = "tracking_status = '${ it.name }'") }

    return sqlQueryBuilder.create()
}

internal fun Bundle.toNotificationPayload(): NotificationPayload =
    createNotificationPayload(
        getString(NotificationPayloadNames.EVENT.toString()),
        getString(NotificationPayloadNames.LINK.toString()),
        getString(NotificationPayloadNames.TRANSACTION_IDS.toString()),
        getString(NotificationPayloadNames.USER_EVENT_ID.toString()),
        getString(NotificationPayloadNames.USER_MESSAGE_ID.toString())
    )

internal fun Map<String, String>.toNotificationPayload(): NotificationPayload =
    createNotificationPayload(
        get(NotificationPayloadNames.EVENT.toString()),
        get(NotificationPayloadNames.LINK.toString()),
        get(NotificationPayloadNames.TRANSACTION_IDS.toString()),
        get(NotificationPayloadNames.USER_EVENT_ID.toString()),
        get(NotificationPayloadNames.USER_MESSAGE_ID.toString())
    )

internal fun createNotificationPayload(event: String? = null, link: String? = null, transactionIDs: String? = null, userEventID: String? = null, userMessageID: String? = null) =
    NotificationPayload(
        event = event,
        link = link,
        transactionIDs = transactionIDs
            ?.replace("[", "")
            ?.replace("]", "")
            ?.split(",")
            ?.map { it.toLong() }
            ?.toList(),
        userEventID = userEventID?.trim()?.toLong(),
        userMessageID = userMessageID?.trim()?.toLong()
    )

internal fun String.toBudgetCategory(): BudgetCategory? {
    return when (this) {
        BudgetCategory.INCOME.toString() -> BudgetCategory.INCOME
        BudgetCategory.LIVING.toString() -> BudgetCategory.LIVING
        BudgetCategory.LIFESTYLE.toString() -> BudgetCategory.LIFESTYLE
        BudgetCategory.SAVINGS.toString() -> BudgetCategory.SAVINGS
        BudgetCategory.ONE_OFF.toString() -> BudgetCategory.ONE_OFF
        else -> null
    }
}

internal fun sqlForBudgets(
    current: Boolean? = null,
    budgetFrequency: BudgetFrequency? = null,
    budgetStatus: BudgetStatus? = null,
    budgetTrackingStatus: BudgetTrackingStatus? = null,
    budgetType: BudgetType? = null,
    budgetTypeValue: String? = null
): SimpleSQLiteQuery {
    val sqlQueryBuilder = SimpleSQLiteQueryBuilder("budget")

    budgetFrequency?.let { sqlQueryBuilder.appendSelection(selection = "frequency = '${ it.name }'") }
    budgetStatus?.let { sqlQueryBuilder.appendSelection(selection = "status = '${ it.name }'") }
    budgetTrackingStatus?.let { sqlQueryBuilder.appendSelection(selection = "tracking_status = '${ it.name }'") }
    budgetType?.let { sqlQueryBuilder.appendSelection(selection = "type = '${ it.name }'") }
    budgetTypeValue?.let { sqlQueryBuilder.appendSelection(selection = "type_value = '$it'") }
    current?.let { sqlQueryBuilder.appendSelection(selection = "is_current = ${it.toInt()}") }

    return sqlQueryBuilder.create()
}

internal fun sqlForBudgetIds(
    current: Boolean? = null,
    budgetType: BudgetType? = null
): SimpleSQLiteQuery {
    val sqlQueryBuilder = SimpleSQLiteQueryBuilder("budget")

    sqlQueryBuilder.columns(arrayOf("budget_id"))
    current?.let { sqlQueryBuilder.appendSelection(selection = "is_current = ${ it.toInt() }") }
    budgetType?.let { sqlQueryBuilder.appendSelection(selection = "type = '${ it.name }'") }

    return sqlQueryBuilder.create()
}

internal fun sqlForBudgetPeriodIds(
    budgetId: Long,
    fromDate: String? = null,
    toDate: String? = null
): SimpleSQLiteQuery {
    val sqlQueryBuilder = SimpleSQLiteQueryBuilder("budget_period")
    sqlQueryBuilder.columns(arrayOf("budget_period_id"))
    sqlQueryBuilder.appendSelection(selection = "budget_id = $budgetId ")
    ifNotNull(fromDate, toDate) { startDate, endDate ->
        sqlQueryBuilder.appendSelection(selection = "(start_date BETWEEN Date('$startDate') AND Date('$endDate'))")
    }
    return sqlQueryBuilder.create()
}

internal fun sqlForBudgetPeriods(
    budgetId: Long? = null,
    trackingStatus: BudgetTrackingStatus? = null,
    fromDate: String? = null,
    toDate: String? = null
): SimpleSQLiteQuery {
    val sqlQueryBuilder = SimpleSQLiteQueryBuilder("budget_period")

    budgetId?.let { sqlQueryBuilder.appendSelection(selection = "budget_id = $it") }
    trackingStatus?.let { sqlQueryBuilder.appendSelection(selection = "tracking_status = '${ it.name }'") }
    ifNotNull(fromDate, toDate) {
        from, to ->
        sqlQueryBuilder.appendSelection(selection = "(start_date BETWEEN Date('$from') AND Date('$to'))")
    }

    return sqlQueryBuilder.create()
}<|MERGE_RESOLUTION|>--- conflicted
+++ resolved
@@ -16,7 +16,6 @@
 
 package us.frollo.frollosdk.extensions
 
-import TransactionFilter
 import android.os.Bundle
 import androidx.sqlite.db.SimpleSQLiteQuery
 import org.threeten.bp.LocalDate
@@ -33,8 +32,7 @@
 import us.frollo.frollosdk.model.coredata.aggregation.tags.TagsSortType
 import us.frollo.frollosdk.model.coredata.aggregation.transactioncategories.TransactionCategoryType
 import us.frollo.frollosdk.model.coredata.aggregation.transactions.Transaction
-import us.frollo.frollosdk.model.coredata.aggregation.transactions.TransactionBaseType
-import us.frollo.frollosdk.model.coredata.aggregation.transactions.TransactionStatus
+import us.frollo.frollosdk.model.coredata.aggregation.transactions.TransactionFilter
 import us.frollo.frollosdk.model.coredata.bills.BillFrequency
 import us.frollo.frollosdk.model.coredata.bills.BillPaymentStatus
 import us.frollo.frollosdk.model.coredata.bills.BillStatus
@@ -55,7 +53,6 @@
 import us.frollo.frollosdk.model.coredata.shared.OrderType
 import us.frollo.frollosdk.model.coredata.user.User
 import us.frollo.frollosdk.notifications.NotificationPayloadNames
-import java.math.BigDecimal
 import kotlin.math.absoluteValue
 
 internal fun User.updateRequest(): UserUpdateRequest =
@@ -149,24 +146,24 @@
         when (daysInBetween.absoluteValue) {
             0L -> {
                 // this is same day so we need a and
-                dateQueryBuilder.append("(transaction_date = '${beforeDate}' AND transaction_id <= $beforeId) ")
-                dateQueryBuilder.append("and (transaction_date = '${afterDate}' AND transaction_id >= $afterId) ")
+                dateQueryBuilder.append("(transaction_date = '$beforeDate' AND transaction_id <= $beforeId) ")
+                dateQueryBuilder.append("and (transaction_date = '$afterDate' AND transaction_id >= $afterId) ")
             }
             1L -> {
                 // this is 2 different dates , so we need a or
-                dateQueryBuilder.append("(transaction_date = '${beforeDate}' AND transaction_id <= $beforeId) ")
-                dateQueryBuilder.append("or (transaction_date = '${afterDate}' AND transaction_id >= $afterId) ")
+                dateQueryBuilder.append("(transaction_date = '$beforeDate' AND transaction_id <= $beforeId) ")
+                dateQueryBuilder.append("or (transaction_date = '$afterDate' AND transaction_id >= $afterId) ")
             }
             2L -> {
-                dateQueryBuilder.append("(transaction_date = '${beforeDate}' AND transaction_id <= $beforeId) ")
-                dateQueryBuilder.append("and ((transaction_date = '${afterDate}' AND transaction_id >= $afterId) ")
+                dateQueryBuilder.append("(transaction_date = '$beforeDate' AND transaction_id <= $beforeId) ")
+                dateQueryBuilder.append("and ((transaction_date = '$afterDate' AND transaction_id >= $afterId) ")
                 dateQueryBuilder.append("or transaction_date = '${afterDate.toLocalDate(Transaction.DATE_FORMAT_PATTERN).plusDays(1)}') ")
             }
             else -> {
                 dateQueryBuilder.append("((transaction_date >= '${afterDate.toLocalDate(Transaction.DATE_FORMAT_PATTERN).plusDays(1)}')  ")
                 dateQueryBuilder.append("and (transaction_date <= '${beforeDate.toLocalDate(Transaction.DATE_FORMAT_PATTERN).minusDays(1)}')) ")
-                dateQueryBuilder.append("or ((transaction_date = '${beforeDate}' AND transaction_id <= $beforeId) ")
-                dateQueryBuilder.append("or (transaction_date = '${afterDate}' AND transaction_id >= $afterId)) ")
+                dateQueryBuilder.append("or ((transaction_date = '$beforeDate' AND transaction_id <= $beforeId) ")
+                dateQueryBuilder.append("or (transaction_date = '$afterDate' AND transaction_id >= $afterId)) ")
             }
         }
     }
@@ -176,7 +173,7 @@
         // no more transactions in future, so u take first transaction in before and get every after that
         dateQueryBuilder.append(where)
         dateQueryBuilder.append(" (transaction_date <= '${beforeDate.toLocalDate(Transaction.DATE_FORMAT_PATTERN).minusDays(1)}') ")
-        dateQueryBuilder.append("or (transaction_date = '${beforeDate}' AND transaction_id <= $beforeId) ")
+        dateQueryBuilder.append("or (transaction_date = '$beforeDate' AND transaction_id <= $beforeId) ")
     }
 
     if (beforeDate == null && afterDate != null) {
@@ -185,7 +182,7 @@
         dateQueryBuilder.append(where)
         dateQueryBuilder.append("(transaction_date <= '${LocalDate.now().toString(Transaction.DATE_FORMAT_PATTERN)}') ")
         dateQueryBuilder.append("or transaction_date >= '${afterDate.toLocalDate(Transaction.DATE_FORMAT_PATTERN).plusDays(1)}'  ") // 2018-08-02
-        dateQueryBuilder.append("OR (transaction_date = '${afterDate}' AND transaction_id >= $afterId) ") // 2018-08-01 5
+        dateQueryBuilder.append("OR (transaction_date = '$afterDate' AND transaction_id >= $afterId) ") // 2018-08-01 5
     }
 
     // i opened my account today, there are barely any transactions
@@ -194,40 +191,20 @@
     }
 
     val dateQuery = dateQueryBuilder.toString()
-<<<<<<< HEAD
-    return SimpleSQLiteQuery(whereClauseForTransactions(
-            dateQuery,transactionFilter
-            ))
-=======
     return SimpleSQLiteQuery(
         whereClauseForTransactions(
-            dateQuery,
-            searchTerm,
-            merchantIds,
-            accountIds,
-            transactionCategoryIds,
-            transactionIds,
-            budgetCategory,
-            minAmount,
-            maxAmount,
-            baseType,
-            status,
-            tags,
-            transactionIncluded,
-            fromDate,
-            toDate
+            dateQuery, transactionFilter
         )
     )
->>>>>>> 773f25c8
-}
-
-internal fun sqlForTransactions(transactionFilter: TransactionFilter, isCredit:Boolean? = null): SimpleSQLiteQuery {
+}
+
+internal fun sqlForTransactions(transactionFilter: TransactionFilter, isCredit: Boolean? = null): SimpleSQLiteQuery {
     val sqlQueryBuilder = SimpleSQLiteQueryBuilder("transaction_model")
     whereClauseForTransactions(sqlQueryBuilder, transactionFilter, isCredit)
     return sqlQueryBuilder.create()
 }
 
-private fun whereClauseForTransactions(sqLiteQueryBuilder: SimpleSQLiteQueryBuilder, transactionFilter: TransactionFilter, isCredit: Boolean? = null){
+private fun whereClauseForTransactions(sqLiteQueryBuilder: SimpleSQLiteQueryBuilder, transactionFilter: TransactionFilter, isCredit: Boolean? = null) {
     transactionFilter.accountIds?.let { sqLiteQueryBuilder.appendSelection(selection = "account_id IN (${transactionFilter.accountIds.joinToString(",")})") }
     transactionFilter.merchantIds?.let { sqLiteQueryBuilder.appendSelection(selection = "merchant_id IN (${transactionFilter.merchantIds.joinToString(",")})") }
     transactionFilter.transactionCategoryIds?.let { sqLiteQueryBuilder.appendSelection(selection = "category_id IN (${transactionFilter.transactionCategoryIds.joinToString(",")})") }
@@ -251,37 +228,12 @@
     transactionFilter.minAmount?.let { sqLiteQueryBuilder.appendSelection(selection = "ABS(CAST(amount_amount AS DECIMAL)) >= $it") }
     transactionFilter.maxAmount?.let { sqLiteQueryBuilder.appendSelection(selection = "ABS(CAST(amount_amount AS DECIMAL)) <= $it") }
     transactionFilter.baseType?.let { sqLiteQueryBuilder.appendSelection(selection = "base_type = '${ it.name }'") }
-    transactionFilter.status?.let{sqLiteQueryBuilder.appendSelection(selection = "status = '${ it.name}'") }
+    transactionFilter.status?.let { sqLiteQueryBuilder.appendSelection(selection = "status = '${ it.name}'") }
     transactionFilter.accountIncluded?.let { sqLiteQueryBuilder.appendSelection(selection = "account_included = ${ it.toInt() }") }
     transactionFilter.transactionIncluded?.let { sqLiteQueryBuilder.appendSelection(selection = "transaction_included = ${ it.toInt() }") }
     transactionFilter.searchTerm?.let {
         sqLiteQueryBuilder.appendSelection(selection = " ( description_original LIKE '%$it%' or description_user LIKE '%$it%' or description_simple LIKE '%$it%' ) ")
     }
-
-<<<<<<< HEAD
-=======
-    val dateQuery = "SELECT * FROM transaction_model  "
-    // just for compiler, should never come here
-    return SimpleSQLiteQuery(
-        whereClauseForTransactions(
-            dateQuery,
-            searchTerm,
-            merchantIds,
-            accountIds,
-            transactionCategoryIds,
-            transactionIds,
-            budgetCategory,
-            minAmount,
-            maxAmount,
-            baseType,
-            status,
-            tags,
-            transactionIncluded,
-            fromDate,
-            toDate
-        )
-    )
->>>>>>> 773f25c8
 }
 
 private fun whereClauseForTransactions(
