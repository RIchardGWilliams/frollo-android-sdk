--- conflicted
+++ resolved
@@ -18,7 +18,6 @@
 
 import retrofit2.Call
 import us.frollo.frollosdk.model.api.aggregation.merchants.MerchantResponse
-import us.frollo.frollosdk.model.api.aggregation.tags.SuggestedTagsResponse
 import us.frollo.frollosdk.model.api.aggregation.tags.TransactionTagResponse
 import us.frollo.frollosdk.network.api.AggregationAPI
 import us.frollo.frollosdk.model.api.aggregation.transactions.TransactionResponse
@@ -119,29 +118,17 @@
     return fetchUserTags(queryMap)
 }
 
-<<<<<<< HEAD
-internal fun AggregationAPI.fetchSuggestedUserTags(
-        searchTerm: String? = null,
-        sort: String? = null,
-        order: String? = null
-) : Call<List<SuggestedTagsResponse>> {
-=======
 internal fun AggregationAPI.fetchSuggestedTags(
         searchTerm: String? = null,
         sort: String? = null,
         order: String? = null
 ) : Call<List<TransactionTagResponse>> {
->>>>>>> 7a2032aa
 
     val queryMap = mutableMapOf<String, String>()
     searchTerm?.let { queryMap.put("search_term",it) }
     sort?.let { queryMap.put("sort", it) }
     order?.let { queryMap.put("order", it) }
-<<<<<<< HEAD
-    return fetchSuggestedUserTags(queryMap)
-=======
     return fetchSuggestedTags(queryMap)
->>>>>>> 7a2032aa
 }
 
 // Reports
