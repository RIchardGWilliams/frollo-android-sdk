/*
 * Copyright 2019 Frollo
 *
 * Licensed under the Apache License, Version 2.0 (the "License");
 * you may not use this file except in compliance with the License.
 * You may obtain a copy of the License at
 *
 *    http://www.apache.org/licenses/LICENSE-2.0
 *
 * Unless required by applicable law or agreed to in writing, software
 * distributed under the License is distributed on an "AS IS" BASIS,
 * WITHOUT WARRANTIES OR CONDITIONS OF ANY KIND, either express or implied.
 * See the License for the specific language governing permissions and
 * limitations under the License.
 */

package us.frollo.frollosdk.budgets

import com.jraska.livedata.test
import okhttp3.mockwebserver.Dispatcher
import okhttp3.mockwebserver.MockResponse
import okhttp3.mockwebserver.RecordedRequest
import org.junit.Assert
import org.junit.Assert.assertEquals
import org.junit.Assert.assertNotNull
import org.junit.Assert.assertNull
import org.junit.Assert.assertTrue
import org.junit.Test
import org.threeten.bp.LocalDateTime
import org.threeten.bp.ZoneOffset
import us.frollo.frollosdk.BaseAndroidTest
import us.frollo.frollosdk.base.Resource
import us.frollo.frollosdk.error.DataError
import us.frollo.frollosdk.error.DataErrorSubType
import us.frollo.frollosdk.error.DataErrorType
import us.frollo.frollosdk.mapping.toBudget
import us.frollo.frollosdk.model.coredata.budgets.BudgetFrequency
import us.frollo.frollosdk.model.coredata.budgets.BudgetStatus
import us.frollo.frollosdk.model.coredata.budgets.BudgetTrackingStatus
import us.frollo.frollosdk.model.testBudgetResponseData
import us.frollo.frollosdk.network.api.BudgetsAPI
import us.frollo.frollosdk.base.Result
import us.frollo.frollosdk.mapping.toBudgetPeriod
import us.frollo.frollosdk.model.coredata.shared.BudgetCategory
import us.frollo.frollosdk.model.testBudgetPeriodResponseData
import us.frollo.frollosdk.test.R
import us.frollo.frollosdk.testutils.readStringFromJson
import us.frollo.frollosdk.testutils.trimmedPath
<<<<<<< HEAD
import us.frollo.frollosdk.testutils.wait
import java.math.BigDecimal
=======
import java.util.concurrent.CountDownLatch
import java.util.concurrent.TimeUnit
>>>>>>> 12effda3

class BudgetsTest : BaseAndroidTest() {

    override fun initSetup() {
        super.initSetup()

        preferences.loggedIn = true
        preferences.encryptedAccessToken = keystore.encrypt("ExistingAccessToken")
        preferences.encryptedRefreshToken = keystore.encrypt("ExistingRefreshToken")
        preferences.accessTokenExpiry = LocalDateTime.now(ZoneOffset.UTC).toEpochSecond(ZoneOffset.UTC) + 900
    }

    @Test
    fun testFetchBudgets() {
        initSetup()

        val data1 = testBudgetResponseData(100, frequency = BudgetFrequency.MONTHLY, status = BudgetStatus.ACTIVE, trackingStatus = BudgetTrackingStatus.ON_TRACK)
        val data2 = testBudgetResponseData(101, frequency = BudgetFrequency.MONTHLY, status = BudgetStatus.ACTIVE, trackingStatus = BudgetTrackingStatus.ON_TRACK)
        val data3 = testBudgetResponseData(102, frequency = BudgetFrequency.ANNUALLY, status = BudgetStatus.ACTIVE, trackingStatus = BudgetTrackingStatus.ON_TRACK)
        val data4 = testBudgetResponseData(103, frequency = BudgetFrequency.ANNUALLY, status = BudgetStatus.ACTIVE, trackingStatus = BudgetTrackingStatus.ON_TRACK)
        val data5 = testBudgetResponseData(105, frequency = BudgetFrequency.MONTHLY, status = BudgetStatus.ACTIVE, trackingStatus = BudgetTrackingStatus.ON_TRACK)
        val data6 = testBudgetResponseData(106, frequency = BudgetFrequency.MONTHLY, status = BudgetStatus.CANCELLED, trackingStatus = BudgetTrackingStatus.ON_TRACK)
        val data7 = testBudgetResponseData(107, frequency = BudgetFrequency.MONTHLY, status = BudgetStatus.ACTIVE, trackingStatus = BudgetTrackingStatus.AHEAD)
        val data8 = testBudgetResponseData(108, frequency = BudgetFrequency.MONTHLY, status = BudgetStatus.ACTIVE, trackingStatus = BudgetTrackingStatus.ON_TRACK)
        val data9 = testBudgetResponseData(109, frequency = BudgetFrequency.BIANNUALLY, status = BudgetStatus.ACTIVE, trackingStatus = BudgetTrackingStatus.ON_TRACK)

        val list = mutableListOf(data1, data2, data3, data4, data5, data6, data7, data8, data9)
        database.budgets().insertAll(*list.map { it.toBudget() }.toList().toTypedArray())

        val testObserver = budgets.fetchBudgets(
                frequency = BudgetFrequency.MONTHLY,
                status = BudgetStatus.ACTIVE,
                trackingStatus = BudgetTrackingStatus.ON_TRACK).test()

        testObserver.awaitValue()
        assertTrue(testObserver.value().data?.isNotEmpty() == true)
        assertEquals(6, testObserver.value().data?.size)

        tearDown()
    }

    @Test
    fun testFetchBudgetsById() {
        initSetup()

        val data1 = testBudgetResponseData(100, frequency = BudgetFrequency.MONTHLY, status = BudgetStatus.ACTIVE, trackingStatus = BudgetTrackingStatus.ON_TRACK)
        val data2 = testBudgetResponseData(101, frequency = BudgetFrequency.MONTHLY, status = BudgetStatus.ACTIVE, trackingStatus = BudgetTrackingStatus.ON_TRACK)
        val data3 = testBudgetResponseData(102, frequency = BudgetFrequency.ANNUALLY, status = BudgetStatus.ACTIVE, trackingStatus = BudgetTrackingStatus.ON_TRACK)
        val data4 = testBudgetResponseData(103, frequency = BudgetFrequency.ANNUALLY, status = BudgetStatus.ACTIVE, trackingStatus = BudgetTrackingStatus.ON_TRACK)
        val data5 = testBudgetResponseData(105, frequency = BudgetFrequency.MONTHLY, status = BudgetStatus.ACTIVE, trackingStatus = BudgetTrackingStatus.ON_TRACK)
        val data6 = testBudgetResponseData(106, frequency = BudgetFrequency.MONTHLY, status = BudgetStatus.CANCELLED, trackingStatus = BudgetTrackingStatus.ON_TRACK)
        val data7 = testBudgetResponseData(107, frequency = BudgetFrequency.MONTHLY, status = BudgetStatus.ACTIVE, trackingStatus = BudgetTrackingStatus.AHEAD)
        val data8 = testBudgetResponseData(108, frequency = BudgetFrequency.MONTHLY, status = BudgetStatus.ACTIVE, trackingStatus = BudgetTrackingStatus.ON_TRACK)
        val data9 = testBudgetResponseData(109, frequency = BudgetFrequency.BIANNUALLY, status = BudgetStatus.ACTIVE, trackingStatus = BudgetTrackingStatus.ON_TRACK)

        val list = mutableListOf(data1, data2, data3, data4, data5, data6, data7, data8, data9)
        database.budgets().insertAll(*list.map { it.toBudget() }.toList().toTypedArray())

        val testObserver = budgets.fetchBudget(100).test()

        testObserver.awaitValue()
        assertEquals(100L, testObserver.value().data?.budgetId)
        assertEquals(BudgetFrequency.MONTHLY, testObserver.value().data?.frequency)

        tearDown()
    }

    @Test
    fun testRefreshBudgetById() {
        initSetup()

        val budgetId: Long = 6

        val requestPath = "budgets/$budgetId"

        val body = readStringFromJson(app, R.raw.refresh_budget)
        mockServer.setDispatcher(object : Dispatcher() {
            override fun dispatch(request: RecordedRequest?): MockResponse {
                if (request?.trimmedPath == requestPath) {
                    return MockResponse()
                            .setResponseCode(200)
                            .setBody(body)
                }
                return MockResponse().setResponseCode(404)
            }
        })

        budgets.refreshBudget(budgetId) { result ->
            assertEquals(Result.Status.SUCCESS, result.status)
            assertNull(result.error)

            val testObserver = budgets.fetchBudget(budgetId).test()

            testObserver.awaitValue()
            assertNotNull(testObserver.value().data)
            assertEquals(budgetId, testObserver.value().data?.budgetId)
        }

        val request = mockServer.takeRequest()
        assertEquals(requestPath, request.trimmedPath)

        wait(3)

        tearDown()
    }

    @Test
    fun testRefreshGoalByIdFailsIfLoggedOut() {
        initSetup()

        clearLoggedInPreferences()

        budgets.refreshBudget(3211) { result ->
            assertEquals(Result.Status.ERROR, result.status)
            assertNotNull(result.error)
            assertEquals(DataErrorType.AUTHENTICATION, (result.error as DataError).type)
            assertEquals(DataErrorSubType.MISSING_ACCESS_TOKEN, (result.error as DataError).subType)
        }

        wait(3)

        tearDown()
    }

    @Test
    fun testCreateBudget() {
        initSetup()

        val body = readStringFromJson(app, R.raw.refresh_budget)
        mockServer.setDispatcher(object : Dispatcher() {
            override fun dispatch(request: RecordedRequest?): MockResponse {
                if (request?.trimmedPath == BudgetsAPI.URL_BUDGETS) {
                    return MockResponse()
                            .setResponseCode(200)
                            .setBody(body)
                }
                return MockResponse().setResponseCode(404)
            }
        })

        budgets.createBudgetCategoryBudget(BudgetFrequency.MONTHLY, BigDecimal(1000), BudgetCategory.LIFESTYLE, null,
                "https://helpx.adobe.com/content/dam/help/en/stock/how-to/visual-reverse-image-search/jcr_content/main-pars/image/visual-reverse-image-search-v2_intro.jpg") { result ->
            assertEquals(Result.Status.SUCCESS, result.status)
            assertNull(result.error)

            val testObserver = budgets.fetchBudget(6).test()

            testObserver.awaitValue()
            assertNotNull(testObserver.value().data)
            assertEquals(6L, testObserver.value().data?.budgetId)
            assertEquals(BudgetFrequency.MONTHLY, testObserver.value().data?.frequency)
        }

        val request = mockServer.takeRequest()
        assertEquals(BudgetsAPI.URL_BUDGETS, request.trimmedPath)

        wait(3)

        tearDown()
    }

    @Test
    fun testCreateBudgetFailsIfLoggedOut() {
        initSetup()

        clearLoggedInPreferences()

        budgets.createBudgetCategoryBudget(BudgetFrequency.MONTHLY, BigDecimal(1000), BudgetCategory.LIFESTYLE, null,
                "https://helpx.adobe.com/content/dam/help/en/stock/how-to/visual-reverse-image-search/jcr_content/main-pars/image/visual-reverse-image-search-v2_intro.jpg") { result ->
            assertEquals(Result.Status.ERROR, result.status)
            assertNotNull(result.error)
            assertEquals(DataErrorType.AUTHENTICATION, (result.error as DataError).type)
        }

        wait(3)

        tearDown()
    }

    @Test
    fun testRefreshBudgetsFailsIfLoggedOut() {
        initSetup()

        val signal = CountDownLatch(1)

        clearLoggedInPreferences()

        budgets.refreshBudgets { result ->
            assertEquals(Result.Status.ERROR, result.status)
            assertNotNull(result.error)
            assertEquals(DataErrorType.AUTHENTICATION, (result.error as DataError).type)
            assertEquals(DataErrorSubType.MISSING_ACCESS_TOKEN, (result.error as DataError).subType)

            signal.countDown()
        }

        signal.await(3, TimeUnit.SECONDS)

        tearDown()
    }

    // TODO this needs to be redone
    @Test
    fun testRefreshBudgets() {
        initSetup()

        val signal = CountDownLatch(1)

        val body = readStringFromJson(app, R.raw.budget_valid)
        mockServer.setDispatcher(object : Dispatcher() {
            override fun dispatch(request: RecordedRequest?): MockResponse {
                if (request?.trimmedPath?.contains(BudgetsAPI.URL_BUDGETS) == true) {
                    return MockResponse()
                            .setResponseCode(200)
                            .setBody(body)
                }
                return MockResponse().setResponseCode(404)
            }
        })

        budgets.refreshBudgets { resource ->
            val testObserver = budgets.fetchBudgets(current = true).test()
            testObserver.awaitValue()
            assertNotNull(testObserver.value().data)
            assertEquals(1, testObserver.value().data?.size)

            signal.countDown()
        }

        val request = mockServer.takeRequest()
        assertEquals(BudgetsAPI.URL_BUDGETS, request.trimmedPath)

        signal.await(3, TimeUnit.SECONDS)

        tearDown()
    }

    @Test
    fun testUpdateBudget() {
        initSetup()

        val budgetId: Long = 6

        val requestPath = "budgets/$budgetId"

        val body = readStringFromJson(app, R.raw.refresh_budget)
        mockServer.setDispatcher(object : Dispatcher() {
            override fun dispatch(request: RecordedRequest?): MockResponse {
                if (request?.trimmedPath == requestPath) {
                    return MockResponse()
                            .setResponseCode(200)
                            .setBody(body)
                }
                return MockResponse().setResponseCode(404)
            }
        })

        val budget = testBudgetResponseData(budgetId).toBudget()

        database.budgets().insert(budget)

        budgets.updateBudget(budget) { result ->
            assertEquals(Result.Status.SUCCESS, result.status)
            assertNull(result.error)

            val testObserver = budgets.fetchBudget(budgetId).test()

            testObserver.awaitValue()
            val models = testObserver.value().data
            assertNotNull(models)
            assertEquals(budgetId, models?.budgetId)
            assertEquals(BudgetTrackingStatus.BEHIND, models?.trackingStatus)
        }

        val request = mockServer.takeRequest()
        assertEquals(requestPath, request.trimmedPath)

        wait(3)

        tearDown()
    }

    @Test
    fun testUpdateBudgetFailsIfLoggedOut() {
        initSetup()

        clearLoggedInPreferences()

        val budget = testBudgetResponseData(6).toBudget()
        budgets.updateBudget(budget) { result ->
            assertEquals(Result.Status.ERROR, result.status)
            assertNotNull(result.error)
            assertEquals(DataErrorType.AUTHENTICATION, (result.error as DataError).type)
            assertEquals(DataErrorSubType.MISSING_ACCESS_TOKEN, (result.error as DataError).subType)
        }

        wait(3)

        tearDown()
    }

    @Test
    fun testDeleteBudget() {
        initSetup()

        val budgetId: Long = 6

        val requestPath = "budgets/$budgetId"

        mockServer.setDispatcher(object : Dispatcher() {
            override fun dispatch(request: RecordedRequest?): MockResponse {
                if (request?.trimmedPath == requestPath) {
                    return MockResponse()
                            .setResponseCode(204)
                }
                return MockResponse().setResponseCode(404)
            }
        })

        database.budgets().insert(testBudgetResponseData(budgetId).toBudget())

        var testObserver = budgets.fetchBudget(budgetId).test()

        testObserver.awaitValue()
        val model = testObserver.value().data
        assertNotNull(model)
        assertEquals(budgetId, model?.budgetId)

        budgets.deleteBudget(budgetId) { result ->
            assertEquals(Result.Status.SUCCESS, result.status)
            assertNull(result.error)

            testObserver = budgets.fetchBudget(budgetId).test()

            testObserver.awaitValue()
            assertNull(testObserver.value().data)
        }

        val request = mockServer.takeRequest()
        assertEquals(requestPath, request.trimmedPath)

        wait(3)

        tearDown()
    }

    @Test
    fun testDeleteBudgetFailsIfLoggedOut() {
        initSetup()

        clearLoggedInPreferences()

        budgets.deleteBudget(6) { result ->
            assertEquals(Result.Status.ERROR, result.status)
            assertNotNull(result.error)
            assertEquals(DataErrorType.AUTHENTICATION, (result.error as DataError).type)
            assertEquals(DataErrorSubType.MISSING_ACCESS_TOKEN, (result.error as DataError).subType)
        }

        wait(3)

        tearDown()
    }

    // Budget Period Tests

    @Test
    fun testFetchBudgetPeriodById() {
        initSetup()

        val data1 = testBudgetPeriodResponseData(budgetPeriodId = 100)
        val data2 = testBudgetPeriodResponseData(budgetPeriodId = 101)
        val data3 = testBudgetPeriodResponseData(budgetPeriodId = 102)
        val data4 = testBudgetPeriodResponseData(budgetPeriodId = 103)
        val data5 = testBudgetPeriodResponseData(budgetPeriodId = 104)
        val list = mutableListOf(data1, data2, data3, data4, data5)

        database.budgetPeriods().insertAll(*list.map { it.toBudgetPeriod() }.toList().toTypedArray())

        val testObserver = budgets.fetchBudgetPeriod(data3.budgetPeriodId).test()

        testObserver.awaitValue()
        assertNotNull(testObserver.value().data)
        assertEquals(data3.budgetPeriodId, testObserver.value().data?.budgetPeriodId)

        tearDown()
    }

    @Test
    fun testFetchBudgetPeriods() {
        initSetup()

        val data1 = testBudgetPeriodResponseData(budgetPeriodId = 100, budgetId = 200, trackingStatus = BudgetTrackingStatus.ON_TRACK)
        val data2 = testBudgetPeriodResponseData(budgetPeriodId = 101, budgetId = 200, trackingStatus = BudgetTrackingStatus.AHEAD)
        val data3 = testBudgetPeriodResponseData(budgetPeriodId = 102, budgetId = 201, trackingStatus = BudgetTrackingStatus.ON_TRACK)
        val data4 = testBudgetPeriodResponseData(budgetPeriodId = 103, budgetId = 200, trackingStatus = BudgetTrackingStatus.ON_TRACK)
        val data5 = testBudgetPeriodResponseData(budgetPeriodId = 104, budgetId = 201, trackingStatus = BudgetTrackingStatus.ON_TRACK)
        val list = mutableListOf(data1, data2, data3, data4, data5)

        database.budgetPeriods().insertAll(*list.map { it.toBudgetPeriod() }.toList().toTypedArray())

        val testObserver = budgets.fetchBudgetPeriods(budgetId = 200, trackingStatus = BudgetTrackingStatus.ON_TRACK).test()

        testObserver.awaitValue()
        assertNotNull(testObserver.value().data)
        assertEquals(2, testObserver.value().data?.size)

        tearDown()
    }

    @Test
    fun testFetchBudgetByIdWithRelation() {
        initSetup()

        database.budgets().insert(testBudgetResponseData(budgetId = 6).toBudget())
        database.budgetPeriods().insert(testBudgetPeriodResponseData(budgetPeriodId = 456, budgetId = 6).toBudgetPeriod())

        val testObserver = budgets.fetchBudgetWithRelation(6).test()

        testObserver.awaitValue()
        assertNotNull(testObserver.value().data)
        assertEquals(456L, testObserver.value().data?.periods?.get(0)?.budgetPeriodId)
        assertEquals(4L, testObserver.value().data?.budget?.budgetId)

        tearDown()
    }

    @Test
    fun testRefreshBudgetPeriods() {
        initSetup()

        val budgetId: Long = 6
        val requestPath = "budgets/$budgetId/periods"

        val body = readStringFromJson(app, R.raw.refresh_budget_periods)
        mockServer.setDispatcher(object : Dispatcher() {
            override fun dispatch(request: RecordedRequest?): MockResponse {
                if (request?.trimmedPath == requestPath) {
                    return MockResponse()
                            .setResponseCode(200)
                            .setBody(body)
                }
                return MockResponse().setResponseCode(404)
            }
        })

        budgets.refreshBudgetPeriods(budgetId = budgetId) { result ->
            assertEquals(Result.Status.SUCCESS, result.status)
            assertNull(result.error)

            val testObserver = budgets.fetchBudgetPeriods(budgetId = budgetId).test()

            testObserver.awaitValue()
            assertNotNull(testObserver.value().data)
            assertEquals(15, testObserver.value().data?.size)

            val period = testObserver.value().data?.first()
            assertEquals(85L, period?.budgetPeriodId)
            assertEquals(4L, period?.budgetId)
            assertEquals(BigDecimal("111.42"), period?.currentAmount)
            assertEquals("2019-11-22", period?.endDate)
            assertEquals(BigDecimal("173.5"), period?.requiredAmount)
            assertEquals("2019-11-21", period?.startDate)
            assertEquals(BigDecimal("15.62"), period?.targetAmount)
            assertEquals(BudgetTrackingStatus.BEHIND, period?.trackingStatus)
        }

        val request = mockServer.takeRequest()
        assertEquals(requestPath, request.trimmedPath)

        wait(3)

        tearDown()
    }

    @Test
    fun testRefreshBudgetPeriodsFailsIfLoggedOut() {
        initSetup()

        clearLoggedInPreferences()

        budgets.refreshBudgetPeriods(budgetId = 6) { result ->
            assertEquals(Result.Status.ERROR, result.status)
            assertNotNull(result.error)
            assertEquals(DataErrorType.AUTHENTICATION, (result.error as DataError).type)
            assertEquals(DataErrorSubType.MISSING_ACCESS_TOKEN, (result.error as DataError).subType)
        }

        wait(3)

        tearDown()
    }

    @Test
    fun testRefreshBudgetPeriodById() {
        initSetup()

        val budgetId: Long = 6
        val periodId: Long = 85
        val requestPath = "budgets/$budgetId/periods/$periodId"

        val body = readStringFromJson(app, R.raw.refresh_budget_period)
        mockServer.setDispatcher(object : Dispatcher() {
            override fun dispatch(request: RecordedRequest?): MockResponse {
                if (request?.trimmedPath == requestPath) {
                    return MockResponse()
                            .setResponseCode(200)
                            .setBody(body)
                }
                return MockResponse().setResponseCode(404)
            }
        })

        budgets.refreshBudgetPeriod(budgetId = budgetId, periodId = periodId) { result ->
            assertEquals(Result.Status.SUCCESS, result.status)
            assertNull(result.error)

            val testObserver = budgets.fetchBudgetPeriod(periodId).test()

            testObserver.awaitValue()
            assertNotNull(testObserver.value().data)
            assertEquals(85L, testObserver.value().data?.budgetPeriodId)
        }

        val request = mockServer.takeRequest()
        assertEquals(requestPath, request.trimmedPath)

        wait(3)

        tearDown()
    }

    @Test
    fun testRefreshBudgetPeriodByIdFailsIfLoggedOut() {
        initSetup()

        clearLoggedInPreferences()

        budgets.refreshBudgetPeriod(budgetId = 6, periodId = 85) { result ->
            assertEquals(Result.Status.ERROR, result.status)
            assertNotNull(result.error)
            assertEquals(DataErrorType.AUTHENTICATION, (result.error as DataError).type)
            assertEquals(DataErrorSubType.MISSING_ACCESS_TOKEN, (result.error as DataError).subType)
        }

        wait(3)

        tearDown()
    }

    @Test
    fun testBudgetPeriodsLinkToBudgets() {
        initSetup()

        val budgetId: Long = 6
        val requestPath = "budgets/$budgetId/periods"

        mockServer.setDispatcher(object : Dispatcher() {
            override fun dispatch(request: RecordedRequest?): MockResponse {
                if (request?.trimmedPath == requestPath) {
                    return MockResponse()
                            .setResponseCode(200)
                            .setBody(readStringFromJson(app, R.raw.refresh_budget_periods))
                } else if (request?.trimmedPath == BudgetsAPI.URL_BUDGETS) {
                    return MockResponse()
                            .setResponseCode(200)
                            .setBody(readStringFromJson(app, R.raw.refresh_budget))
                }
                return MockResponse().setResponseCode(404)
            }
        })

        budgets.refreshBudgets { resource ->
            assertEquals(Resource.Status.SUCCESS, resource.status)
            assertNull(resource.error)
        }

        budgets.refreshBudgetPeriods(budgetId) { result ->
            assertEquals(Result.Status.SUCCESS, result.status)
            assertNull(result.error)
        }

        wait(3)

        val testObserver = budgets.fetchBudgetWithRelation(9000).test()

        testObserver.awaitValue()
        val model = testObserver.value().data
        assertNotNull(model)
        assertEquals(9000L, model?.goalPeriod?.goalPeriodId)
        assertEquals(model?.goalPeriod?.goalId, model?.goal?.goal?.goalId)

        tearDown()
    }
}<|MERGE_RESOLUTION|>--- conflicted
+++ resolved
@@ -20,7 +20,6 @@
 import okhttp3.mockwebserver.Dispatcher
 import okhttp3.mockwebserver.MockResponse
 import okhttp3.mockwebserver.RecordedRequest
-import org.junit.Assert
 import org.junit.Assert.assertEquals
 import org.junit.Assert.assertNotNull
 import org.junit.Assert.assertNull
@@ -46,13 +45,9 @@
 import us.frollo.frollosdk.test.R
 import us.frollo.frollosdk.testutils.readStringFromJson
 import us.frollo.frollosdk.testutils.trimmedPath
-<<<<<<< HEAD
-import us.frollo.frollosdk.testutils.wait
 import java.math.BigDecimal
-=======
 import java.util.concurrent.CountDownLatch
 import java.util.concurrent.TimeUnit
->>>>>>> 12effda3
 
 class BudgetsTest : BaseAndroidTest() {
 
@@ -89,7 +84,65 @@
 
         testObserver.awaitValue()
         assertTrue(testObserver.value().data?.isNotEmpty() == true)
-        assertEquals(6, testObserver.value().data?.size)
+        assertEquals(4, testObserver.value().data?.size)
+
+        tearDown()
+    }
+
+    @Test
+    fun testRefreshBudgetsFailsIfLoggedOut() {
+        initSetup()
+
+        val signal = CountDownLatch(1)
+
+        clearLoggedInPreferences()
+
+        budgets.refreshBudgets { result ->
+            assertEquals(Result.Status.ERROR, result.status)
+            assertNotNull(result.error)
+            assertEquals(DataErrorType.AUTHENTICATION, (result.error as DataError).type)
+            assertEquals(DataErrorSubType.MISSING_ACCESS_TOKEN, (result.error as DataError).subType)
+
+            signal.countDown()
+        }
+
+        signal.await(3, TimeUnit.SECONDS)
+
+        tearDown()
+    }
+
+    // TODO this needs to be redone
+    @Test
+    fun testRefreshBudgets() {
+        initSetup()
+
+        val signal = CountDownLatch(1)
+
+        val body = readStringFromJson(app, R.raw.budget_valid)
+        mockServer.setDispatcher(object : Dispatcher() {
+            override fun dispatch(request: RecordedRequest?): MockResponse {
+                if (request?.trimmedPath?.contains(BudgetsAPI.URL_BUDGETS) == true) {
+                    return MockResponse()
+                            .setResponseCode(200)
+                            .setBody(body)
+                }
+                return MockResponse().setResponseCode(404)
+            }
+        })
+
+        budgets.refreshBudgets { resource ->
+            val testObserver = budgets.fetchBudgets(current = true).test()
+            testObserver.awaitValue()
+            assertNotNull(testObserver.value().data)
+            assertEquals(1, testObserver.value().data?.size)
+
+            signal.countDown()
+        }
+
+        val request = mockServer.takeRequest()
+        assertEquals(BudgetsAPI.URL_BUDGETS, request.trimmedPath)
+
+        signal.await(3, TimeUnit.SECONDS)
 
         tearDown()
     }
@@ -125,7 +178,7 @@
         initSetup()
 
         val budgetId: Long = 6
-
+        val signal = CountDownLatch(1)
         val requestPath = "budgets/$budgetId"
 
         val body = readStringFromJson(app, R.raw.refresh_budget)
@@ -149,12 +202,13 @@
             testObserver.awaitValue()
             assertNotNull(testObserver.value().data)
             assertEquals(budgetId, testObserver.value().data?.budgetId)
+            signal.countDown()
         }
 
         val request = mockServer.takeRequest()
         assertEquals(requestPath, request.trimmedPath)
 
-        wait(3)
+        signal.await(3, TimeUnit.SECONDS)
 
         tearDown()
     }
@@ -162,6 +216,8 @@
     @Test
     fun testRefreshGoalByIdFailsIfLoggedOut() {
         initSetup()
+
+        val signal = CountDownLatch(1)
 
         clearLoggedInPreferences()
 
@@ -170,9 +226,10 @@
             assertNotNull(result.error)
             assertEquals(DataErrorType.AUTHENTICATION, (result.error as DataError).type)
             assertEquals(DataErrorSubType.MISSING_ACCESS_TOKEN, (result.error as DataError).subType)
-        }
-
-        wait(3)
+            signal.countDown()
+        }
+
+        signal.await(3, TimeUnit.SECONDS)
 
         tearDown()
     }
@@ -181,6 +238,7 @@
     fun testCreateBudget() {
         initSetup()
 
+        val signal = CountDownLatch(1)
         val body = readStringFromJson(app, R.raw.refresh_budget)
         mockServer.setDispatcher(object : Dispatcher() {
             override fun dispatch(request: RecordedRequest?): MockResponse {
@@ -204,12 +262,14 @@
             assertNotNull(testObserver.value().data)
             assertEquals(6L, testObserver.value().data?.budgetId)
             assertEquals(BudgetFrequency.MONTHLY, testObserver.value().data?.frequency)
+
+            signal.countDown()
         }
 
         val request = mockServer.takeRequest()
         assertEquals(BudgetsAPI.URL_BUDGETS, request.trimmedPath)
 
-        wait(3)
+        signal.await(3, TimeUnit.SECONDS)
 
         tearDown()
     }
@@ -218,6 +278,7 @@
     fun testCreateBudgetFailsIfLoggedOut() {
         initSetup()
 
+        val signal = CountDownLatch(1)
         clearLoggedInPreferences()
 
         budgets.createBudgetCategoryBudget(BudgetFrequency.MONTHLY, BigDecimal(1000), BudgetCategory.LIFESTYLE, null,
@@ -225,65 +286,8 @@
             assertEquals(Result.Status.ERROR, result.status)
             assertNotNull(result.error)
             assertEquals(DataErrorType.AUTHENTICATION, (result.error as DataError).type)
-        }
-
-        wait(3)
-
-        tearDown()
-    }
-
-    @Test
-    fun testRefreshBudgetsFailsIfLoggedOut() {
-        initSetup()
-
-        val signal = CountDownLatch(1)
-
-        clearLoggedInPreferences()
-
-        budgets.refreshBudgets { result ->
-            assertEquals(Result.Status.ERROR, result.status)
-            assertNotNull(result.error)
-            assertEquals(DataErrorType.AUTHENTICATION, (result.error as DataError).type)
-            assertEquals(DataErrorSubType.MISSING_ACCESS_TOKEN, (result.error as DataError).subType)
-
-            signal.countDown()
-        }
-
-        signal.await(3, TimeUnit.SECONDS)
-
-        tearDown()
-    }
-
-    // TODO this needs to be redone
-    @Test
-    fun testRefreshBudgets() {
-        initSetup()
-
-        val signal = CountDownLatch(1)
-
-        val body = readStringFromJson(app, R.raw.budget_valid)
-        mockServer.setDispatcher(object : Dispatcher() {
-            override fun dispatch(request: RecordedRequest?): MockResponse {
-                if (request?.trimmedPath?.contains(BudgetsAPI.URL_BUDGETS) == true) {
-                    return MockResponse()
-                            .setResponseCode(200)
-                            .setBody(body)
-                }
-                return MockResponse().setResponseCode(404)
-            }
-        })
-
-        budgets.refreshBudgets { resource ->
-            val testObserver = budgets.fetchBudgets(current = true).test()
-            testObserver.awaitValue()
-            assertNotNull(testObserver.value().data)
-            assertEquals(1, testObserver.value().data?.size)
-
-            signal.countDown()
-        }
-
-        val request = mockServer.takeRequest()
-        assertEquals(BudgetsAPI.URL_BUDGETS, request.trimmedPath)
+            signal.countDown()
+        }
 
         signal.await(3, TimeUnit.SECONDS)
 
@@ -294,6 +298,7 @@
     fun testUpdateBudget() {
         initSetup()
 
+        val signal = CountDownLatch(1)
         val budgetId: Long = 6
 
         val requestPath = "budgets/$budgetId"
@@ -325,12 +330,13 @@
             assertNotNull(models)
             assertEquals(budgetId, models?.budgetId)
             assertEquals(BudgetTrackingStatus.BEHIND, models?.trackingStatus)
+            signal.countDown()
         }
 
         val request = mockServer.takeRequest()
         assertEquals(requestPath, request.trimmedPath)
 
-        wait(3)
+        signal.await(3, TimeUnit.SECONDS)
 
         tearDown()
     }
@@ -340,6 +346,7 @@
         initSetup()
 
         clearLoggedInPreferences()
+        val signal = CountDownLatch(1)
 
         val budget = testBudgetResponseData(6).toBudget()
         budgets.updateBudget(budget) { result ->
@@ -347,9 +354,10 @@
             assertNotNull(result.error)
             assertEquals(DataErrorType.AUTHENTICATION, (result.error as DataError).type)
             assertEquals(DataErrorSubType.MISSING_ACCESS_TOKEN, (result.error as DataError).subType)
-        }
-
-        wait(3)
+            signal.countDown()
+        }
+
+        signal.await(3, TimeUnit.SECONDS)
 
         tearDown()
     }
@@ -358,6 +366,7 @@
     fun testDeleteBudget() {
         initSetup()
 
+        val signal = CountDownLatch(1)
         val budgetId: Long = 6
 
         val requestPath = "budgets/$budgetId"
@@ -389,12 +398,13 @@
 
             testObserver.awaitValue()
             assertNull(testObserver.value().data)
+            signal.countDown()
         }
 
         val request = mockServer.takeRequest()
         assertEquals(requestPath, request.trimmedPath)
 
-        wait(3)
+        signal.await(3, TimeUnit.SECONDS)
 
         tearDown()
     }
@@ -404,15 +414,17 @@
         initSetup()
 
         clearLoggedInPreferences()
+        val signal = CountDownLatch(1)
 
         budgets.deleteBudget(6) { result ->
             assertEquals(Result.Status.ERROR, result.status)
             assertNotNull(result.error)
             assertEquals(DataErrorType.AUTHENTICATION, (result.error as DataError).type)
             assertEquals(DataErrorSubType.MISSING_ACCESS_TOKEN, (result.error as DataError).subType)
-        }
-
-        wait(3)
+            signal.countDown()
+        }
+
+        signal.await(3, TimeUnit.SECONDS)
 
         tearDown()
     }
@@ -484,6 +496,7 @@
     fun testRefreshBudgetPeriods() {
         initSetup()
 
+        val signal = CountDownLatch(1)
         val budgetId: Long = 6
         val requestPath = "budgets/$budgetId/periods"
 
@@ -518,12 +531,13 @@
             assertEquals("2019-11-21", period?.startDate)
             assertEquals(BigDecimal("15.62"), period?.targetAmount)
             assertEquals(BudgetTrackingStatus.BEHIND, period?.trackingStatus)
+            signal.countDown()
         }
 
         val request = mockServer.takeRequest()
         assertEquals(requestPath, request.trimmedPath)
 
-        wait(3)
+        signal.await(3, TimeUnit.SECONDS)
 
         tearDown()
     }
@@ -533,15 +547,17 @@
         initSetup()
 
         clearLoggedInPreferences()
+        val signal = CountDownLatch(1)
 
         budgets.refreshBudgetPeriods(budgetId = 6) { result ->
             assertEquals(Result.Status.ERROR, result.status)
             assertNotNull(result.error)
             assertEquals(DataErrorType.AUTHENTICATION, (result.error as DataError).type)
             assertEquals(DataErrorSubType.MISSING_ACCESS_TOKEN, (result.error as DataError).subType)
-        }
-
-        wait(3)
+            signal.countDown()
+        }
+
+        signal.await(3, TimeUnit.SECONDS)
 
         tearDown()
     }
@@ -550,6 +566,7 @@
     fun testRefreshBudgetPeriodById() {
         initSetup()
 
+        val signal = CountDownLatch(1)
         val budgetId: Long = 6
         val periodId: Long = 85
         val requestPath = "budgets/$budgetId/periods/$periodId"
@@ -575,12 +592,13 @@
             testObserver.awaitValue()
             assertNotNull(testObserver.value().data)
             assertEquals(85L, testObserver.value().data?.budgetPeriodId)
+            signal.countDown()
         }
 
         val request = mockServer.takeRequest()
         assertEquals(requestPath, request.trimmedPath)
 
-        wait(3)
+        signal.await(3, TimeUnit.SECONDS)
 
         tearDown()
     }
@@ -588,7 +606,7 @@
     @Test
     fun testRefreshBudgetPeriodByIdFailsIfLoggedOut() {
         initSetup()
-
+        val signal = CountDownLatch(1)
         clearLoggedInPreferences()
 
         budgets.refreshBudgetPeriod(budgetId = 6, periodId = 85) { result ->
@@ -596,9 +614,10 @@
             assertNotNull(result.error)
             assertEquals(DataErrorType.AUTHENTICATION, (result.error as DataError).type)
             assertEquals(DataErrorSubType.MISSING_ACCESS_TOKEN, (result.error as DataError).subType)
-        }
-
-        wait(3)
+            signal.countDown()
+        }
+
+        signal.await(3, TimeUnit.SECONDS)
 
         tearDown()
     }
@@ -607,6 +626,7 @@
     fun testBudgetPeriodsLinkToBudgets() {
         initSetup()
 
+        val signal = CountDownLatch(2)
         val budgetId: Long = 6
         val requestPath = "budgets/$budgetId/periods"
 
@@ -628,22 +648,24 @@
         budgets.refreshBudgets { resource ->
             assertEquals(Resource.Status.SUCCESS, resource.status)
             assertNull(resource.error)
+            signal.countDown()
         }
 
         budgets.refreshBudgetPeriods(budgetId) { result ->
             assertEquals(Result.Status.SUCCESS, result.status)
             assertNull(result.error)
-        }
-
-        wait(3)
+            signal.countDown()
+        }
+
+        signal.await(3, TimeUnit.SECONDS)
 
         val testObserver = budgets.fetchBudgetWithRelation(9000).test()
 
         testObserver.awaitValue()
         val model = testObserver.value().data
         assertNotNull(model)
-        assertEquals(9000L, model?.goalPeriod?.goalPeriodId)
-        assertEquals(model?.goalPeriod?.goalId, model?.goal?.goal?.goalId)
+        assertEquals(6, model?.budget?.budgetId)
+        assertEquals(model?.periods?.get(0)?.budgetPeriodId, 85L)
 
         tearDown()
     }
