/*
 * Copyright 2019 Frollo
 *
 * Licensed under the Apache License, Version 2.0 (the "License");
 * you may not use this file except in compliance with the License.
 * You may obtain a copy of the License at
 *
 *    http://www.apache.org/licenses/LICENSE-2.0
 *
 * Unless required by applicable law or agreed to in writing, software
 * distributed under the License is distributed on an "AS IS" BASIS,
 * WITHOUT WARRANTIES OR CONDITIONS OF ANY KIND, either express or implied.
 * See the License for the specific language governing permissions and
 * limitations under the License.
 */

package us.frollo.frollosdk.aggregation

import android.app.Application
import androidx.arch.core.executor.testing.InstantTaskExecutorRule
import androidx.localbroadcastmanager.content.LocalBroadcastManager
import androidx.sqlite.db.SimpleSQLiteQuery
import androidx.test.platform.app.InstrumentationRegistry
import com.jraska.livedata.test
import okhttp3.mockwebserver.Dispatcher
import okhttp3.mockwebserver.MockResponse
import okhttp3.mockwebserver.MockWebServer
import okhttp3.mockwebserver.RecordedRequest
import org.junit.Assert.*
import org.junit.Rule
import org.junit.Test
import org.threeten.bp.LocalDateTime
import org.threeten.bp.ZoneOffset
import us.frollo.frollosdk.FrolloSDK
import us.frollo.frollosdk.authentication.OAuth
import us.frollo.frollosdk.base.Resource
import us.frollo.frollosdk.base.Result
import us.frollo.frollosdk.core.testSDKConfig
import us.frollo.frollosdk.database.SDKDatabase
import us.frollo.frollosdk.network.NetworkService
import us.frollo.frollosdk.network.api.AggregationAPI
import us.frollo.frollosdk.error.DataError
import us.frollo.frollosdk.error.DataErrorSubType
import us.frollo.frollosdk.error.DataErrorType
import us.frollo.frollosdk.keystore.Keystore
import us.frollo.frollosdk.mapping.*
import us.frollo.frollosdk.model.*
import us.frollo.frollosdk.model.api.aggregation.tags.OrderByEnum
import us.frollo.frollosdk.model.api.aggregation.tags.SortByEnum
import us.frollo.frollosdk.model.coredata.aggregation.accounts.*
<<<<<<< HEAD
import us.frollo.frollosdk.model.coredata.aggregation.tags.TransactionTags
=======
>>>>>>> 0fb8ef49
import us.frollo.frollosdk.preferences.Preferences
import us.frollo.frollosdk.test.R
import us.frollo.frollosdk.testutils.*

class AggregationTest {

    @get:Rule
    val testRule = InstantTaskExecutorRule()
    private val app = InstrumentationRegistry.getInstrumentation().targetContext.applicationContext as Application
    private lateinit var mockServer: MockWebServer
    private lateinit var preferences: Preferences
    private lateinit var keystore: Keystore
    private lateinit var database: SDKDatabase
    private lateinit var network: NetworkService

    private lateinit var aggregation: Aggregation

    private fun initSetup() {
        mockServer = MockWebServer()
        mockServer.start()
        val baseUrl = mockServer.url("/")

        val config = testSDKConfig(serverUrl = baseUrl.toString())
        if (!FrolloSDK.isSetup) FrolloSDK.setup(app, config) {}

        keystore = Keystore()
        keystore.setup()
        preferences = Preferences(app)
        database = SDKDatabase.getInstance(app)
        val oAuth = OAuth(config = config)
        network = NetworkService(oAuth = oAuth, keystore = keystore, pref = preferences)

        preferences.encryptedAccessToken = keystore.encrypt("ExistingAccessToken")
        preferences.encryptedRefreshToken = keystore.encrypt("ExistingRefreshToken")
        preferences.accessTokenExpiry = LocalDateTime.now(ZoneOffset.UTC).toEpochSecond(ZoneOffset.UTC) + 900

        aggregation = Aggregation(network, database, LocalBroadcastManager.getInstance(app))
    }

    private fun tearDown() {
        mockServer.shutdown()
        preferences.resetAll()
        database.clearAllTables()
    }

    // Provider Tests

    @Test
    fun testFetchProviderByID() {
        initSetup()

        val data = testProviderResponseData()
        val list = mutableListOf(testProviderResponseData(), data, testProviderResponseData())
        database.providers().insertAll(*list.map { it.toProvider() }.toList().toTypedArray())

        val testObserver = aggregation.fetchProvider(data.providerId).test()
        testObserver.awaitValue()
        assertNotNull(testObserver.value().data)
        assertEquals(data.providerId, testObserver.value().data?.providerId)

        tearDown()
    }

    @Test
    fun testFetchProviders() {
        initSetup()

        val data1 = testProviderResponseData()
        val data2 = testProviderResponseData()
        val data3 = testProviderResponseData()
        val data4 = testProviderResponseData()
        val list = mutableListOf(data1, data2, data3, data4)

        database.providers().insertAll(*list.map { it.toProvider() }.toList().toTypedArray())

        val testObserver = aggregation.fetchProviders().test()
        testObserver.awaitValue()
        assertNotNull(testObserver.value().data)
        assertEquals(4, testObserver.value().data?.size)

        tearDown()
    }

    @Test
    fun testFetchProviderByIDWithRelation() {
        initSetup()

        database.providers().insert(testProviderResponseData(providerId = 123).toProvider())
        database.providerAccounts().insert(testProviderAccountResponseData(providerAccountId = 234, providerId = 123).toProviderAccount())
        database.providerAccounts().insert(testProviderAccountResponseData(providerAccountId = 235, providerId = 123).toProviderAccount())

        val testObserver = aggregation.fetchProviderWithRelation(providerId = 123).test()
        testObserver.awaitValue()

        val model = testObserver.value().data

        assertEquals(123L, model?.provider?.providerId)
        assertEquals(2, model?.providerAccounts?.size)
        assertEquals(234L, model?.providerAccounts?.get(0)?.providerAccountId)
        assertEquals(235L, model?.providerAccounts?.get(1)?.providerAccountId)

        val data = testProviderResponseData()
        val list = mutableListOf(testProviderResponseData(), data, testProviderResponseData())
        database.providers().insertAll(*list.map { it.toProvider() }.toList().toTypedArray())

        tearDown()
    }

    @Test
    fun testFetchProvidersWithRelation() {
        initSetup()

        database.providers().insert(testProviderResponseData(providerId = 123).toProvider())
        database.providerAccounts().insert(testProviderAccountResponseData(providerAccountId = 234, providerId = 123).toProviderAccount())
        database.providerAccounts().insert(testProviderAccountResponseData(providerAccountId = 235, providerId = 123).toProviderAccount())

        val testObserver = aggregation.fetchProvidersWithRelation().test()
        testObserver.awaitValue()
        assertNotNull(testObserver.value().data)
        assertEquals(1, testObserver.value().data?.size)

        val model = testObserver.value().data?.get(0)

        assertEquals(123L, model?.provider?.providerId)
        assertEquals(2, model?.providerAccounts?.size)
        assertEquals(234L, model?.providerAccounts?.get(0)?.providerAccountId)
        assertEquals(235L, model?.providerAccounts?.get(1)?.providerAccountId)

        tearDown()
    }

    @Test
    fun testRefreshProviders() {
        initSetup()

        val body = readStringFromJson(app, R.raw.providers_valid)
        mockServer.setDispatcher(object: Dispatcher() {
            override fun dispatch(request: RecordedRequest?): MockResponse {
                if (request?.trimmedPath == AggregationAPI.URL_PROVIDERS) {
                    return MockResponse()
                            .setResponseCode(200)
                            .setBody(body)
                }
                return MockResponse().setResponseCode(404)
            }
        })

        aggregation.refreshProviders { result ->
            assertEquals(Result.Status.SUCCESS, result.status)
            assertNull(result.error)

            val testObserver = aggregation.fetchProviders().test()
            testObserver.awaitValue()
            val models = testObserver.value().data
            assertNotNull(models)
            assertEquals(311, models?.size)
        }

        val request = mockServer.takeRequest()
        assertEquals(AggregationAPI.URL_PROVIDERS, request.trimmedPath)

        wait(3)

        tearDown()
    }

    @Test
    fun testRefreshProviderByID() {
        initSetup()

        val body = readStringFromJson(app, R.raw.provider_id_12345)
        mockServer.setDispatcher(object: Dispatcher() {
            override fun dispatch(request: RecordedRequest?): MockResponse {
                if (request?.trimmedPath == "aggregation/providers/12345") {
                    return MockResponse()
                            .setResponseCode(200)
                            .setBody(body)
                }
                return MockResponse().setResponseCode(404)
            }
        })

        aggregation.refreshProvider(12345L) { result ->
            assertEquals(Result.Status.SUCCESS, result.status)
            assertNull(result.error)

            val testObserver = aggregation.fetchProvider(12345L).test()
            testObserver.awaitValue()
            val model = testObserver.value().data
            assertNotNull(model)
            assertEquals(12345L, model?.providerId)
        }

        val request = mockServer.takeRequest()
        assertEquals("aggregation/providers/12345", request.trimmedPath)

        wait(3)

        tearDown()
    }

    // Provider Account Tests

    @Test
    fun testFetchProviderAccountByID() {
        initSetup()

        val data = testProviderAccountResponseData()
        val list = mutableListOf(testProviderAccountResponseData(), data, testProviderAccountResponseData())
        database.providerAccounts().insertAll(*list.map { it.toProviderAccount() }.toList().toTypedArray())

        val testObserver = aggregation.fetchProviderAccount(data.providerAccountId).test()
        testObserver.awaitValue()
        assertNotNull(testObserver.value().data)
        assertEquals(data.providerAccountId, testObserver.value().data?.providerAccountId)

        tearDown()
    }

    @Test
    fun testFetchProviderAccounts() {
        initSetup()

        val data1 = testProviderAccountResponseData()
        val data2 = testProviderAccountResponseData()
        val data3 = testProviderAccountResponseData()
        val data4 = testProviderAccountResponseData()
        val list = mutableListOf(data1, data2, data3, data4)

        database.providerAccounts().insertAll(*list.map { it.toProviderAccount() }.toList().toTypedArray())

        val testObserver = aggregation.fetchProviderAccounts().test()
        testObserver.awaitValue()
        assertNotNull(testObserver.value().data)
        assertEquals(4, testObserver.value().data?.size)

        tearDown()
    }

    @Test
    fun testFetchProviderAccountsByProviderId() {
        initSetup()

        val data1 = testProviderAccountResponseData(providerId = 1)
        val data2 = testProviderAccountResponseData(providerId = 2)
        val data3 = testProviderAccountResponseData(providerId = 1)
        val data4 = testProviderAccountResponseData(providerId = 1)
        val list = mutableListOf(data1, data2, data3, data4)

        database.providerAccounts().insertAll(*list.map { it.toProviderAccount() }.toList().toTypedArray())

        val testObserver = aggregation.fetchProviderAccountsByProviderId(providerId = 1).test()
        testObserver.awaitValue()
        assertNotNull(testObserver.value().data)
        assertEquals(3, testObserver.value().data?.size)

        tearDown()
    }

    @Test
    fun testFetchProviderAccountByIDWithRelation() {
        initSetup()

        database.providers().insert(testProviderResponseData(providerId = 123).toProvider())
        database.providerAccounts().insert(testProviderAccountResponseData(providerAccountId = 234, providerId = 123).toProviderAccount())
        database.accounts().insert(testAccountResponseData(accountId = 345, providerAccountId = 234).toAccount())
        database.accounts().insert(testAccountResponseData(accountId = 346, providerAccountId = 234).toAccount())

        val testObserver = aggregation.fetchProviderAccountWithRelation(providerAccountId = 234).test()
        testObserver.awaitValue()

        val model = testObserver.value().data

        assertEquals(123L, model?.provider?.providerId)
        assertEquals(234L, model?.providerAccount?.providerAccountId)
        assertEquals(2, model?.accounts?.size)
        assertEquals(345L, model?.accounts?.get(0)?.accountId)
        assertEquals(346L, model?.accounts?.get(1)?.accountId)

        tearDown()
    }

    @Test
    fun testFetchProviderAccountsWithRelation() {
        initSetup()

        database.providers().insert(testProviderResponseData(providerId = 123).toProvider())
        database.providerAccounts().insert(testProviderAccountResponseData(providerAccountId = 234, providerId = 123).toProviderAccount())
        database.accounts().insert(testAccountResponseData(accountId = 345, providerAccountId = 234).toAccount())
        database.accounts().insert(testAccountResponseData(accountId = 346, providerAccountId = 234).toAccount())

        val testObserver = aggregation.fetchProviderAccountsWithRelation().test()
        testObserver.awaitValue()
        assertNotNull(testObserver.value().data)
        assertEquals(1, testObserver.value().data?.size)

        val model = testObserver.value().data?.get(0)

        assertEquals(123L, model?.provider?.providerId)
        assertEquals(234L, model?.providerAccount?.providerAccountId)
        assertEquals(2, model?.accounts?.size)
        assertEquals(345L, model?.accounts?.get(0)?.accountId)
        assertEquals(346L, model?.accounts?.get(1)?.accountId)

        tearDown()
    }

    @Test
    fun testFetchProviderAccountsByProviderIdWithRelation() {
        initSetup()

        database.providers().insert(testProviderResponseData(providerId = 123).toProvider())
        database.providerAccounts().insert(testProviderAccountResponseData(providerAccountId = 234, providerId = 123).toProviderAccount())
        database.accounts().insert(testAccountResponseData(accountId = 345, providerAccountId = 234).toAccount())
        database.accounts().insert(testAccountResponseData(accountId = 346, providerAccountId = 234).toAccount())
        database.providerAccounts().insert(testProviderAccountResponseData(providerAccountId = 235, providerId = 123).toProviderAccount())
        database.accounts().insert(testAccountResponseData(accountId = 347, providerAccountId = 235).toAccount())
        database.accounts().insert(testAccountResponseData(accountId = 348, providerAccountId = 235).toAccount())

        val testObserver = aggregation.fetchProviderAccountsByProviderIdWithRelation(providerId = 123).test()
        testObserver.awaitValue()
        assertNotNull(testObserver.value().data)
        assertEquals(2, testObserver.value().data?.size)

        val model1 = testObserver.value().data?.get(0)

        assertEquals(123L, model1?.provider?.providerId)
        assertEquals(234L, model1?.providerAccount?.providerAccountId)
        assertEquals(2, model1?.accounts?.size)
        assertEquals(345L, model1?.accounts?.get(0)?.accountId)
        assertEquals(346L, model1?.accounts?.get(1)?.accountId)

        val model2 = testObserver.value().data?.get(1)

        assertEquals(123L, model2?.provider?.providerId)
        assertEquals(235L, model2?.providerAccount?.providerAccountId)
        assertEquals(2, model2?.accounts?.size)
        assertEquals(347L, model2?.accounts?.get(0)?.accountId)
        assertEquals(348L, model2?.accounts?.get(1)?.accountId)

        tearDown()
    }

    @Test
    fun testRefreshProviderAccounts() {
        initSetup()

        val body = readStringFromJson(app, R.raw.provider_accounts_valid)
        mockServer.setDispatcher(object: Dispatcher() {
            override fun dispatch(request: RecordedRequest?): MockResponse {
                if (request?.trimmedPath == AggregationAPI.URL_PROVIDER_ACCOUNTS) {
                    return MockResponse()
                            .setResponseCode(200)
                            .setBody(body)
                }
                return MockResponse().setResponseCode(404)
            }
        })

        aggregation.refreshProviderAccounts { result ->
            assertEquals(Result.Status.SUCCESS, result.status)
            assertNull(result.error)

            val testObserver = aggregation.fetchProviderAccounts().test()
            testObserver.awaitValue()
            val models = testObserver.value().data
            assertNotNull(models)
            assertEquals(4, models?.size)
        }

        val request = mockServer.takeRequest()
        assertEquals(AggregationAPI.URL_PROVIDER_ACCOUNTS, request.trimmedPath)

        wait(3)

        tearDown()
    }

    @Test
    fun testRefreshProviderAccountByID() {
        initSetup()

        val body = readStringFromJson(app, R.raw.provider_account_id_123)
        mockServer.setDispatcher(object: Dispatcher() {
            override fun dispatch(request: RecordedRequest?): MockResponse {
                if (request?.trimmedPath == "aggregation/provideraccounts/123") {
                    return MockResponse()
                            .setResponseCode(200)
                            .setBody(body)
                }
                return MockResponse().setResponseCode(404)
            }
        })

        aggregation.refreshProviderAccount(123L) { result ->
            assertEquals(Result.Status.SUCCESS, result.status)
            assertNull(result.error)

            val testObserver = aggregation.fetchProviderAccount(123L).test()
            testObserver.awaitValue()
            val model = testObserver.value().data
            assertNotNull(model)
            assertEquals(123L, model?.providerAccountId)
        }

        val request = mockServer.takeRequest()
        assertEquals("aggregation/provideraccounts/123", request.trimmedPath)

        wait(3)

        tearDown()
    }

    @Test
    fun testCreateProviderAccount() {
        initSetup()

        val body = readStringFromJson(app, R.raw.provider_account_id_123)
        mockServer.setDispatcher(object: Dispatcher() {
            override fun dispatch(request: RecordedRequest?): MockResponse {
                if (request?.trimmedPath == AggregationAPI.URL_PROVIDER_ACCOUNTS) {
                    return MockResponse()
                            .setResponseCode(200)
                            .setBody(body)
                }
                return MockResponse().setResponseCode(404)
            }
        })

        aggregation.createProviderAccount(providerId = 4078, loginForm = loginFormFilledData()) { result ->
            assertEquals(Result.Status.SUCCESS, result.status)
            assertNull(result.error)

            val testObserver = aggregation.fetchProviderAccounts().test()
            testObserver.awaitValue()
            val models = testObserver.value().data
            assertNotNull(models)
            assertEquals(1, models?.size)
            assertEquals(123L, models?.get(0)?.providerAccountId)
        }

        val request = mockServer.takeRequest()
        assertEquals(AggregationAPI.URL_PROVIDER_ACCOUNTS, request.trimmedPath)

        wait(3)

        tearDown()
    }

    @Test
    fun testDeleteProviderAccount() {
        initSetup()

        mockServer.setDispatcher(object: Dispatcher() {
            override fun dispatch(request: RecordedRequest?): MockResponse {
                if (request?.trimmedPath == "aggregation/provideraccounts/12345") {
                    return MockResponse()
                            .setResponseCode(204)
                }
                return MockResponse().setResponseCode(404)
            }
        })

        val data = testProviderAccountResponseData(providerAccountId = 12345)
        database.providerAccounts().insert(data.toProviderAccount())

        aggregation.deleteProviderAccount(12345) { result ->
            assertEquals(Result.Status.SUCCESS, result.status)
            assertNull(result.error)

            wait(1)

            val testObserver = aggregation.fetchProviderAccount(12345).test()
            testObserver.awaitValue()
            val model = testObserver.value().data
            assertNull(model)
        }

        val request = mockServer.takeRequest()
        assertEquals("aggregation/provideraccounts/12345", request.trimmedPath)

        wait(3)

        tearDown()
    }

    @Test
    fun testUpdateProviderAccount() {
        initSetup()

        val body = readStringFromJson(app, R.raw.provider_account_id_123)
        mockServer.setDispatcher(object: Dispatcher() {
            override fun dispatch(request: RecordedRequest?): MockResponse {
                if (request?.trimmedPath == "aggregation/provideraccounts/123") {
                    return MockResponse()
                            .setResponseCode(200)
                            .setBody(body)
                }
                return MockResponse().setResponseCode(404)
            }
        })

        aggregation.updateProviderAccount(loginForm = loginFormFilledData(), providerAccountId = 123) { result ->
            assertEquals(Result.Status.SUCCESS, result.status)
            assertNull(result.error)

            val testObserver = aggregation.fetchProviderAccounts().test()
            testObserver.awaitValue()
            val models = testObserver.value().data
            assertNotNull(models)
            assertEquals(1, models?.size)
            assertEquals(123L, models?.get(0)?.providerAccountId)
        }

        val request = mockServer.takeRequest()
        assertEquals("aggregation/provideraccounts/123", request.trimmedPath)

        wait(3)

        tearDown()
    }

    @Test
    fun testProviderAccountsFetchMissingProviders() {
        initSetup()

        mockServer.setDispatcher(object: Dispatcher() {
            override fun dispatch(request: RecordedRequest?): MockResponse {
                if (request?.trimmedPath == AggregationAPI.URL_PROVIDER_ACCOUNTS) {
                    return MockResponse()
                            .setResponseCode(200)
                            .setBody(readStringFromJson(app, R.raw.provider_accounts_valid))
                } else if (request?.trimmedPath == "aggregation/providers/12345") {
                    return MockResponse()
                            .setResponseCode(200)
                            .setBody(readStringFromJson(app, R.raw.provider_id_12345))
                }
                return MockResponse().setResponseCode(404)
            }
        })

        aggregation.refreshProviderAccounts { result ->
            assertEquals(Result.Status.SUCCESS, result.status)
            assertNull(result.error)

            val testObserver = aggregation.fetchProviderAccounts().test()
            testObserver.awaitValue()
            val models = testObserver.value().data
            assertNotNull(models)
            assertEquals(4, models?.size)
        }

        wait(3)

        val testObserver2 = aggregation.fetchProviders().test()
        testObserver2.awaitValue()
        val models2 = testObserver2.value().data
        assertNotNull(models2)
        assertEquals(1, models2?.size)
        assertEquals(12345L, models2?.get(0)?.providerId)

        tearDown()
    }

    // Account Tests

    @Test
    fun testFetchAccountByID() {
        initSetup()

        val data = testAccountResponseData()
        val list = mutableListOf(testAccountResponseData(), data, testAccountResponseData())
        database.accounts().insertAll(*list.map { it.toAccount() }.toList().toTypedArray())

        val testObserver = aggregation.fetchAccount(data.accountId).test()
        testObserver.awaitValue()
        assertNotNull(testObserver.value().data)
        assertEquals(data.accountId, testObserver.value().data?.accountId)

        tearDown()
    }

    @Test
    fun testFetchAccounts() {
        initSetup()

        val data1 = testAccountResponseData()
        val data2 = testAccountResponseData()
        val data3 = testAccountResponseData()
        val data4 = testAccountResponseData()
        val list = mutableListOf(data1, data2, data3, data4)

        database.accounts().insertAll(*list.map { it.toAccount() }.toList().toTypedArray())

        val testObserver = aggregation.fetchAccounts().test()
        testObserver.awaitValue()
        assertNotNull(testObserver.value().data)
        assertEquals(4, testObserver.value().data?.size)

        tearDown()
    }

    @Test
    fun testFetchAccountsByProviderAccountId() {
        initSetup()

        val data1 = testAccountResponseData(providerAccountId = 1)
        val data2 = testAccountResponseData(providerAccountId = 2)
        val data3 = testAccountResponseData(providerAccountId = 1)
        val data4 = testAccountResponseData(providerAccountId = 1)
        val list = mutableListOf(data1, data2, data3, data4)

        database.accounts().insertAll(*list.map { it.toAccount() }.toList().toTypedArray())

        val testObserver = aggregation.fetchAccountsByProviderAccountId(providerAccountId = 1).test()
        testObserver.awaitValue()
        assertNotNull(testObserver.value().data)
        assertEquals(3, testObserver.value().data?.size)

        tearDown()
    }

    @Test
    fun testFetchAccountByIDWithRelation() {
        initSetup()

        database.providers().insert(testProviderResponseData(providerId = 123).toProvider())
        database.providerAccounts().insert(testProviderAccountResponseData(providerAccountId = 234, providerId = 123).toProviderAccount())
        database.accounts().insert(testAccountResponseData(accountId = 345, providerAccountId = 234).toAccount())
        database.transactions().insert(testTransactionResponseData(transactionId = 456, accountId = 345).toTransaction())
        database.transactions().insert(testTransactionResponseData(transactionId = 457, accountId = 345).toTransaction())

        val testObserver = aggregation.fetchAccountWithRelation(accountId = 345).test()
        testObserver.awaitValue()

        val model = testObserver.value().data

        assertEquals(345L, model?.account?.accountId)
        assertEquals(234L, model?.providerAccount?.providerAccount?.providerAccountId)
        assertEquals(2, model?.transactions?.size)
        assertEquals(456L, model?.transactions?.get(0)?.transactionId)
        assertEquals(457L, model?.transactions?.get(1)?.transactionId)

        tearDown()
    }

    @Test
    fun testFetchAccountsWithRelation() {
        initSetup()

        database.providers().insert(testProviderResponseData(providerId = 123).toProvider())
        database.providerAccounts().insert(testProviderAccountResponseData(providerAccountId = 234, providerId = 123).toProviderAccount())
        database.accounts().insert(testAccountResponseData(accountId = 345, providerAccountId = 234).toAccount())
        database.transactions().insert(testTransactionResponseData(transactionId = 456, accountId = 345).toTransaction())
        database.transactions().insert(testTransactionResponseData(transactionId = 457, accountId = 345).toTransaction())

        val testObserver = aggregation.fetchAccountsWithRelation().test()
        testObserver.awaitValue()
        assertNotNull(testObserver.value().data)
        assertEquals(1, testObserver.value().data?.size)

        val model = testObserver.value().data?.get(0)

        assertEquals(345L, model?.account?.accountId)
        assertEquals(234L, model?.providerAccount?.providerAccount?.providerAccountId)
        assertEquals(2, model?.transactions?.size)
        assertEquals(456L, model?.transactions?.get(0)?.transactionId)
        assertEquals(457L, model?.transactions?.get(1)?.transactionId)

        tearDown()
    }

    @Test
    fun testFetchAccountsByProviderAccountIdWithRelation() {
        initSetup()

        database.providers().insert(testProviderResponseData(providerId = 123).toProvider())
        database.providerAccounts().insert(testProviderAccountResponseData(providerAccountId = 234, providerId = 123).toProviderAccount())
        database.accounts().insert(testAccountResponseData(accountId = 345, providerAccountId = 234).toAccount())
        database.transactions().insert(testTransactionResponseData(transactionId = 456, accountId = 345).toTransaction())
        database.transactions().insert(testTransactionResponseData(transactionId = 457, accountId = 345).toTransaction())
        database.accounts().insert(testAccountResponseData(accountId = 346, providerAccountId = 234).toAccount())
        database.transactions().insert(testTransactionResponseData(transactionId = 458, accountId = 346).toTransaction())
        database.transactions().insert(testTransactionResponseData(transactionId = 459, accountId = 346).toTransaction())

        val testObserver = aggregation.fetchAccountsByProviderAccountIdWithRelation(providerAccountId = 234).test()
        testObserver.awaitValue()
        assertNotNull(testObserver.value().data)
        assertEquals(2, testObserver.value().data?.size)

        val model1 = testObserver.value().data?.get(0)

        assertEquals(345L, model1?.account?.accountId)
        assertEquals(234L, model1?.providerAccount?.providerAccount?.providerAccountId)
        assertEquals(2, model1?.transactions?.size)
        assertEquals(456L, model1?.transactions?.get(0)?.transactionId)
        assertEquals(457L, model1?.transactions?.get(1)?.transactionId)

        val model2 = testObserver.value().data?.get(1)

        assertEquals(346L, model2?.account?.accountId)
        assertEquals(234L, model2?.providerAccount?.providerAccount?.providerAccountId)
        assertEquals(2, model2?.transactions?.size)
        assertEquals(458L, model2?.transactions?.get(0)?.transactionId)
        assertEquals(459L, model2?.transactions?.get(1)?.transactionId)

        tearDown()
    }

    @Test
    fun testRefreshAccounts() {
        initSetup()

        val body = readStringFromJson(app, R.raw.accounts_valid)
        mockServer.setDispatcher(object: Dispatcher() {
            override fun dispatch(request: RecordedRequest?): MockResponse {
                if (request?.trimmedPath == AggregationAPI.URL_ACCOUNTS) {
                    return MockResponse()
                            .setResponseCode(200)
                            .setBody(body)
                }
                return MockResponse().setResponseCode(404)
            }
        })

        aggregation.refreshAccounts { result ->
            assertEquals(Result.Status.SUCCESS, result.status)
            assertNull(result.error)

            val testObserver = aggregation.fetchAccounts().test()
            testObserver.awaitValue()
            val models = testObserver.value().data
            assertNotNull(models)
            assertEquals(8, models?.size)
        }

        val request = mockServer.takeRequest()
        assertEquals(AggregationAPI.URL_ACCOUNTS, request.trimmedPath)

        wait(3)

        tearDown()
    }

    @Test
    fun testRefreshAccountByID() {
        initSetup()

        val body = readStringFromJson(app, R.raw.account_id_542)
        mockServer.setDispatcher(object: Dispatcher() {
            override fun dispatch(request: RecordedRequest?): MockResponse {
                if (request?.trimmedPath == "aggregation/accounts/542") {
                    return MockResponse()
                            .setResponseCode(200)
                            .setBody(body)
                }
                return MockResponse().setResponseCode(404)
            }
        })

        aggregation.refreshAccount(542L) { result ->
            assertEquals(Result.Status.SUCCESS, result.status)
            assertNull(result.error)

            val testObserver = aggregation.fetchAccount(542L).test()
            testObserver.awaitValue()
            val model = testObserver.value().data
            assertNotNull(model)
            assertEquals(542L, model?.accountId)
        }

        val request = mockServer.takeRequest()
        assertEquals("aggregation/accounts/542", request.trimmedPath)

        wait(3)

        tearDown()
    }

    @Test
    fun testRefreshTransactionUserTags() {
        initSetup()

        val body = readStringFromJson(app, R.raw.transactions_user_tags)
        mockServer.setDispatcher(object: Dispatcher() {
            override fun dispatch(request: RecordedRequest?): MockResponse {
                if (request?.trimmedPath == AggregationAPI.URL_USER_TAGS) {
                    return MockResponse()
                            .setResponseCode(200)
                            .setBody(body)
                }
                return MockResponse().setResponseCode(404)
            }
        })

<<<<<<< HEAD
        aggregation.refreshUserTags() { result ->
            assertEquals(Result.Status.SUCCESS, result.status)
            assertNull(result.error)

            val testObserver = aggregation.fetchAllUserTransactionsTags().test()
            testObserver.awaitValue()
=======
        aggregation.refreshTransactionUserTags(null,null,null) { result ->
            assertEquals(Result.Status.SUCCESS, result.status)
            assertNull(result.error)

            val testObserver = aggregation.fetchTransactionUserTags().test()
>>>>>>> 0fb8ef49
            val model = testObserver.value().data
            assertNotNull(model)
            assertEquals("pub_lunch", model?.get(0)?.name)
            assertEquals(model?.size, 5)
        }

        val request = mockServer.takeRequest()
        assertEquals("${AggregationAPI.URL_USER_TAGS}", request.trimmedPath)

        wait(3)

        tearDown()
    }

    @Test
    fun testUpdateAccountValid() {
        initSetup()

        val body = readStringFromJson(app, R.raw.account_id_542)
        mockServer.setDispatcher(object: Dispatcher() {
            override fun dispatch(request: RecordedRequest?): MockResponse {
                if (request?.trimmedPath == "aggregation/accounts/542") {
                    return MockResponse()
                            .setResponseCode(200)
                            .setBody(body)
                }
                return MockResponse().setResponseCode(404)
            }
        })

        aggregation.updateAccount(
                accountId = 542,
                hidden = false,
                included = true,
                favourite = randomBoolean(),
                accountSubType = AccountSubType.SAVINGS,
                nickName = randomUUID()) { result ->

            assertEquals(Result.Status.SUCCESS, result.status)
            assertNull(result.error)

            val testObserver = aggregation.fetchAccounts().test()
            testObserver.awaitValue()
            val models = testObserver.value().data
            assertNotNull(models)
            assertEquals(1, models?.size)
            assertEquals(542L, models?.get(0)?.accountId)
            assertEquals(867L, models?.get(0)?.providerAccountId)
        }

        val request = mockServer.takeRequest()
        assertEquals("aggregation/accounts/542", request.trimmedPath)

        wait(3)

        tearDown()
    }

    @Test
    fun testUpdateAccountInvalid() {
        initSetup()

        val body = readStringFromJson(app, R.raw.account_id_542)
        mockServer.setDispatcher(object: Dispatcher() {
            override fun dispatch(request: RecordedRequest?): MockResponse {
                if (request?.trimmedPath == "aggregation/accounts/542") {
                    return MockResponse()
                            .setResponseCode(200)
                            .setBody(body)
                }
                return MockResponse().setResponseCode(404)
            }
        })

        aggregation.updateAccount(
                accountId = 542,
                hidden = true,
                included = true,
                favourite = randomBoolean(),
                accountSubType = AccountSubType.SAVINGS,
                nickName = randomUUID()) { result ->

            assertEquals(Result.Status.ERROR, result.status)
            assertNotNull(result.error)
            assertTrue(result.error is DataError)
            assertEquals(DataErrorType.API, (result.error as DataError).type)
            assertEquals(DataErrorSubType.INVALID_DATA, (result.error as DataError).subType)
        }

        wait(3)

        tearDown()
    }

    // Transaction Tests

    @Test
    fun testFetchTransactionByID() {
        initSetup()

        val data = testTransactionResponseData()
        val list = mutableListOf(testTransactionResponseData(), data, testTransactionResponseData())
        database.transactions().insertAll(*list.map { it.toTransaction() }.toList().toTypedArray())

        val testObserver = aggregation.fetchTransaction(data.transactionId).test()
        testObserver.awaitValue()
        assertNotNull(testObserver.value().data)
        assertEquals(data.transactionId, testObserver.value().data?.transactionId)

        tearDown()
    }

    @Test
    fun testFetchTransactions() {
        initSetup()

        val data1 = testTransactionResponseData()
        val data2 = testTransactionResponseData()
        val data3 = testTransactionResponseData()
        val data4 = testTransactionResponseData()
        val list = mutableListOf(data1, data2, data3, data4)

        database.transactions().insertAll(*list.map { it.toTransaction() }.toList().toTypedArray())

        val testObserver = aggregation.fetchTransactions().test()
        testObserver.awaitValue()
        assertNotNull(testObserver.value().data)
        assertEquals(4, testObserver.value().data?.size)

        tearDown()
    }

    @Test
    fun testFetchTransactionByIds() {
        initSetup()

        val data1 = testTransactionResponseData(transactionId = 100)
        val data2 = testTransactionResponseData(transactionId = 101)
        val data3 = testTransactionResponseData(transactionId = 102)
        val data4 = testTransactionResponseData(transactionId = 103)
        val list = mutableListOf(data1, data2, data3, data4)

        database.transactions().insertAll(*list.map { it.toTransaction() }.toList().toTypedArray())

        val testObserver = aggregation.fetchTransactions(longArrayOf(101,103)).test()
        testObserver.awaitValue()
        assertNotNull(testObserver.value().data)
        assertEquals(2, testObserver.value().data?.size)

        tearDown()
    }

    @Test
    fun testFetchUserTags() {
        initSetup()

        val data1 = TransactionTags("TAG1",8,"2011-12-03T10:15:30+01:00","2011-12-03T10:15:30+01:00")
        val data2 =  TransactionTags("TvG2",4,"2011-12-03T10:15:30+01:00","2011-12-03T10:15:30+01:00")
        val data3 = TransactionTags("TAG11",7,"2011-12-03T10:15:30+01:00","2011-12-03T10:15:30+01:00")
        val data4 = TransactionTags("TAG14",10,"2011-12-03T10:15:30+01:00","2011-12-03T10:15:30+01:00")
        val list = arrayListOf<TransactionTags>(data1, data2, data3, data4)

        database.userTags().insertAll(list)

        val testObserver = aggregation.fetchAllUserTransactionsTags("ta",SortByEnum.COUNT,OrderByEnum.DESC).test()
        testObserver.awaitValue()
        assertNotNull(testObserver.value().data)
        assertEquals(3, testObserver.value().data?.size)

        tearDown()
    }

    @Test
    fun testFetchTransactionsByAccountId() {
        initSetup()

        val data1 = testTransactionResponseData(accountId = 1)
        val data2 = testTransactionResponseData(accountId = 2)
        val data3 = testTransactionResponseData(accountId = 1)
        val data4 = testTransactionResponseData(accountId = 1)
        val list = mutableListOf(data1, data2, data3, data4)

        database.transactions().insertAll(*list.map { it.toTransaction() }.toList().toTypedArray())

        val testObserver = aggregation.fetchTransactionsByAccountId(accountId = 1).test()
        testObserver.awaitValue()
        assertNotNull(testObserver.value().data)
        assertEquals(3, testObserver.value().data?.size)

        tearDown()
    }

    @Test
    fun testFetchTransactionsByQuery() {
        initSetup()

        val data1 = testTransactionResponseData(transactionId = 100)
        val data2 = testTransactionResponseData(transactionId = 101)
        val data3 = testTransactionResponseData(transactionId = 102)
        val data4 = testTransactionResponseData(transactionId = 103)
        val list = mutableListOf(data1, data2, data3, data4)

        database.transactions().insertAll(*list.map { it.toTransaction() }.toList().toTypedArray())

        val query = SimpleSQLiteQuery("SELECT * FROM transaction_model WHERE transaction_id IN (101,102,103)")

        val testObserver = aggregation.fetchTransactions(query).test()
        testObserver.awaitValue()
        assertNotNull(testObserver.value().data)
        assertEquals(3, testObserver.value().data?.size)
        assertTrue(testObserver.value().data?.map { it.transactionId }?.toList()?.containsAll(listOf(101L,102L,103L)) == true)

        tearDown()
    }

    @Test
    fun testFetchTransactionsByTags() {
        initSetup()

        val data1 = testTransactionResponseData(transactionId = 100,userTags = listOf("abc", "def"))
        val data2 = testTransactionResponseData(transactionId = 101,userTags = listOf("abc2", "def2"))
        val data3 = testTransactionResponseData(transactionId = 102,userTags = listOf("hello", "how"))
        val data4 = testTransactionResponseData(transactionId = 103,userTags = listOf("why", "are"))
        val data5 = testTransactionResponseData(transactionId = 104,userTags = listOf("why", "are"))
        val data6 = testTransactionResponseData(transactionId = 105,userTags = listOf("why", "are"))
        val list = mutableListOf(data1, data2, data3, data4, data5, data6)

        database.transactions().insertAll(*list.map { it.toTransaction() }.toList().toTypedArray())

        val tagList = listOf("why","are")
        val liveDataObj = aggregation.fetchTransactionsByTags(tagList).test()
        val transactionList = liveDataObj.value()
        assertNotNull(transactionList.data)
        assert(transactionList.data?.isNotEmpty()!!)
        assertEquals(3, transactionList.data?.size!!)

        tearDown()
    }

    @Test
    fun testFetchTransactionsByUserTagsWithRelation() {
        initSetup()

        database.transactions().insert(testTransactionResponseData(transactionId = 122, accountId = 234, categoryId = 567, merchantId = 678,userTags = listOf("why", "are")).toTransaction())
        database.transactions().insert(testTransactionResponseData(transactionId = 123, accountId = 234, categoryId = 567, merchantId = 678,userTags = listOf("why", "are")).toTransaction())
        database.transactions().insert(testTransactionResponseData(transactionId = 124, accountId = 235, categoryId = 567, merchantId = 678,userTags = listOf("why", "are")).toTransaction())
        database.transactions().insert(testTransactionResponseData(transactionId = 125, accountId = 235, categoryId = 567, merchantId = 678,userTags = listOf("whyasdas", "areasdasd")).toTransaction())
        database.accounts().insert(testAccountResponseData(accountId = 234, providerAccountId = 345).toAccount())
        database.accounts().insert(testAccountResponseData(accountId = 235, providerAccountId = 345).toAccount())
        database.providerAccounts().insert(testProviderAccountResponseData(providerAccountId = 345, providerId = 456).toProviderAccount())
        database.providers().insert(testProviderResponseData(providerId = 456).toProvider())
        database.transactionCategories().insert(testTransactionCategoryResponseData(transactionCategoryId = 567).toTransactionCategory())
        database.merchants().insert(testMerchantResponseData(merchantId = 678).toMerchant())

        val tagList = listOf("why","are")
        val testObserver = aggregation.fetchTransactionsByTagsWithRelation(tagList).test()
        testObserver.awaitValue()

        val list = testObserver.value().data

        assertTrue(list?.isNotEmpty()!!)
        assertEquals(3, list?.size)

        val model1 =list[0]

        assertEquals(122L, model1.transaction?.transactionId)
        assertEquals(678L, model1.merchant?.merchantId)
        assertEquals(567L, model1.transactionCategory?.transactionCategoryId)
        assertEquals(234L, model1.account?.account?.accountId)

        val model2 = list[1]

        assertEquals(123L, model2.transaction?.transactionId)
        assertEquals(678L, model2.merchant?.merchantId)
        assertEquals(567L, model2.transactionCategory?.transactionCategoryId)
        assertEquals(234L, model2.account?.account?.accountId)

        tearDown()
    }

    @Test
    fun testFetchTransactionByIDWithRelation() {
        initSetup()

        database.transactions().insert(testTransactionResponseData(transactionId = 123, accountId = 234, categoryId = 567, merchantId = 678).toTransaction())
        database.accounts().insert(testAccountResponseData(accountId = 234, providerAccountId = 345).toAccount())
        database.providerAccounts().insert(testProviderAccountResponseData(providerAccountId = 345, providerId = 456).toProviderAccount())
        database.providers().insert(testProviderResponseData(providerId = 456).toProvider())
        database.transactionCategories().insert(testTransactionCategoryResponseData(transactionCategoryId = 567).toTransactionCategory())
        database.merchants().insert(testMerchantResponseData(merchantId = 678).toMerchant())

        val testObserver = aggregation.fetchTransactionWithRelation(transactionId = 123).test()
        testObserver.awaitValue()

        val model = testObserver.value().data

        assertEquals(123L, model?.transaction?.transactionId)
        assertEquals(678L, model?.merchant?.merchantId)
        assertEquals(567L, model?.transactionCategory?.transactionCategoryId)
        assertEquals(234L, model?.account?.account?.accountId)

        tearDown()
    }

    @Test
    fun testFetchTransactionsWithRelation() {
        initSetup()

        database.transactions().insert(testTransactionResponseData(transactionId = 123, accountId = 234, categoryId = 567, merchantId = 678).toTransaction())
        database.accounts().insert(testAccountResponseData(accountId = 234, providerAccountId = 345).toAccount())
        database.providerAccounts().insert(testProviderAccountResponseData(providerAccountId = 345, providerId = 456).toProviderAccount())
        database.providers().insert(testProviderResponseData(providerId = 456).toProvider())
        database.transactionCategories().insert(testTransactionCategoryResponseData(transactionCategoryId = 567).toTransactionCategory())
        database.merchants().insert(testMerchantResponseData(merchantId = 678).toMerchant())

        val testObserver = aggregation.fetchTransactionsWithRelation().test()
        testObserver.awaitValue()

        assertNotNull(testObserver.value().data)
        assertEquals(1, testObserver.value().data?.size)

        val model = testObserver.value().data?.get(0)

        assertEquals(123L, model?.transaction?.transactionId)
        assertEquals(678L, model?.merchant?.merchantId)
        assertEquals(567L, model?.transactionCategory?.transactionCategoryId)
        assertEquals(234L, model?.account?.account?.accountId)

        tearDown()
    }

    @Test
    fun testFetchTransactionByIdsWithRelation() {
        initSetup()

        database.transactions().insert(testTransactionResponseData(transactionId = 122, accountId = 234, categoryId = 567, merchantId = 678).toTransaction())
        database.transactions().insert(testTransactionResponseData(transactionId = 123, accountId = 234, categoryId = 567, merchantId = 678).toTransaction())
        database.accounts().insert(testAccountResponseData(accountId = 234, providerAccountId = 345).toAccount())
        database.providerAccounts().insert(testProviderAccountResponseData(providerAccountId = 345, providerId = 456).toProviderAccount())
        database.providers().insert(testProviderResponseData(providerId = 456).toProvider())
        database.transactionCategories().insert(testTransactionCategoryResponseData(transactionCategoryId = 567).toTransactionCategory())
        database.merchants().insert(testMerchantResponseData(merchantId = 678).toMerchant())

        val testObserver = aggregation.fetchTransactionsWithRelation(transactionIds = longArrayOf(122, 123)).test()
        testObserver.awaitValue()

        assertNotNull(testObserver.value().data)
        assertEquals(2, testObserver.value().data?.size)

        val model1 = testObserver.value().data?.get(0)

        assertEquals(122L, model1?.transaction?.transactionId)
        assertEquals(678L, model1?.merchant?.merchantId)
        assertEquals(567L, model1?.transactionCategory?.transactionCategoryId)
        assertEquals(234L, model1?.account?.account?.accountId)

        val model2 = testObserver.value().data?.get(1)

        assertEquals(123L, model2?.transaction?.transactionId)
        assertEquals(678L, model2?.merchant?.merchantId)
        assertEquals(567L, model2?.transactionCategory?.transactionCategoryId)
        assertEquals(234L, model2?.account?.account?.accountId)

        tearDown()
    }

    @Test
    fun testFetchTransactionsByAccountIdWithRelation() {
        initSetup()

        database.transactions().insert(testTransactionResponseData(transactionId = 122, accountId = 234, categoryId = 567, merchantId = 678).toTransaction())
        database.transactions().insert(testTransactionResponseData(transactionId = 123, accountId = 234, categoryId = 567, merchantId = 678).toTransaction())
        database.accounts().insert(testAccountResponseData(accountId = 234, providerAccountId = 345).toAccount())
        database.providerAccounts().insert(testProviderAccountResponseData(providerAccountId = 345, providerId = 456).toProviderAccount())
        database.providers().insert(testProviderResponseData(providerId = 456).toProvider())
        database.transactionCategories().insert(testTransactionCategoryResponseData(transactionCategoryId = 567).toTransactionCategory())
        database.merchants().insert(testMerchantResponseData(merchantId = 678).toMerchant())

        val testObserver = aggregation.fetchTransactionsByAccountIdWithRelation(accountId = 234).test()
        testObserver.awaitValue()

        assertNotNull(testObserver.value().data)
        assertEquals(2, testObserver.value().data?.size)

        val model1 = testObserver.value().data?.get(0)

        assertEquals(122L, model1?.transaction?.transactionId)
        assertEquals(678L, model1?.merchant?.merchantId)
        assertEquals(567L, model1?.transactionCategory?.transactionCategoryId)
        assertEquals(234L, model1?.account?.account?.accountId)

        val model2 = testObserver.value().data?.get(1)

        assertEquals(123L, model2?.transaction?.transactionId)
        assertEquals(678L, model2?.merchant?.merchantId)
        assertEquals(567L, model2?.transactionCategory?.transactionCategoryId)
        assertEquals(234L, model2?.account?.account?.accountId)

        tearDown()
    }

    @Test
    fun testFetchTransactionsByQueryWithRelation() {
        initSetup()

        database.transactions().insert(testTransactionResponseData(transactionId = 122, accountId = 234, categoryId = 567, merchantId = 678).toTransaction())
        database.transactions().insert(testTransactionResponseData(transactionId = 123, accountId = 234, categoryId = 567, merchantId = 678).toTransaction())
        database.transactions().insert(testTransactionResponseData(transactionId = 124, accountId = 235, categoryId = 567, merchantId = 678).toTransaction())
        database.transactions().insert(testTransactionResponseData(transactionId = 125, accountId = 235, categoryId = 567, merchantId = 678).toTransaction())
        database.accounts().insert(testAccountResponseData(accountId = 234, providerAccountId = 345).toAccount())
        database.accounts().insert(testAccountResponseData(accountId = 235, providerAccountId = 345).toAccount())
        database.providerAccounts().insert(testProviderAccountResponseData(providerAccountId = 345, providerId = 456).toProviderAccount())
        database.providers().insert(testProviderResponseData(providerId = 456).toProvider())
        database.transactionCategories().insert(testTransactionCategoryResponseData(transactionCategoryId = 567).toTransactionCategory())
        database.merchants().insert(testMerchantResponseData(merchantId = 678).toMerchant())

        val query = SimpleSQLiteQuery("SELECT * FROM transaction_model WHERE account_id = 235")

        val testObserver = aggregation.fetchTransactionsWithRelation(query).test()
        testObserver.awaitValue()

        assertNotNull(testObserver.value().data)
        assertEquals(2, testObserver.value().data?.size)

        val model1 = testObserver.value().data?.get(0)

        assertEquals(124L, model1?.transaction?.transactionId)
        assertEquals(678L, model1?.merchant?.merchantId)
        assertEquals(567L, model1?.transactionCategory?.transactionCategoryId)
        assertEquals(235L, model1?.account?.account?.accountId)

        val model2 = testObserver.value().data?.get(1)

        assertEquals(125L, model2?.transaction?.transactionId)
        assertEquals(678L, model2?.merchant?.merchantId)
        assertEquals(567L, model2?.transactionCategory?.transactionCategoryId)
        assertEquals(235L, model2?.account?.account?.accountId)

        tearDown()
    }

    @Test
    fun testRefreshTransactions() {
        initSetup()

        val body = readStringFromJson(app, R.raw.transactions_2018_08_01_valid)
        mockServer.setDispatcher(object: Dispatcher() {
            override fun dispatch(request: RecordedRequest?): MockResponse {
                if (request?.trimmedPath == "${AggregationAPI.URL_TRANSACTIONS}?from_date=2018-06-01&to_date=2018-08-08&skip=0&count=200") {
                    return MockResponse()
                            .setResponseCode(200)
                            .setBody(body)
                }
                return MockResponse().setResponseCode(404)
            }
        })

        aggregation.refreshTransactions(fromDate = "2018-06-01", toDate = "2018-08-08") { result ->
            assertEquals(Result.Status.SUCCESS, result.status)
            assertNull(result.error)

            val testObserver = aggregation.fetchTransactions().test()
            testObserver.awaitValue()
            val models = testObserver.value().data
            assertNotNull(models)
            assertEquals(111, models?.size)
        }

        val request = mockServer.takeRequest()
        assertEquals("${AggregationAPI.URL_TRANSACTIONS}?from_date=2018-06-01&to_date=2018-08-08&skip=0&count=200", request.trimmedPath)

        wait(3)

        tearDown()
    }

    @Test
    fun testRefreshPaginatedTransactions() {
        initSetup()

        mockServer.setDispatcher(object: Dispatcher() {
            override fun dispatch(request: RecordedRequest?): MockResponse {
                if (request?.trimmedPath == "${AggregationAPI.URL_TRANSACTIONS}?from_date=2018-08-01&to_date=2018-08-31&skip=0&count=200") {
                    return MockResponse()
                            .setResponseCode(200)
                            .setBody(readStringFromJson(app, R.raw.transactions_2018_12_04_count_200_skip_0))
                } else if (request?.trimmedPath == "${AggregationAPI.URL_TRANSACTIONS}?from_date=2018-08-01&to_date=2018-08-31&skip=200&count=200") {
                    return MockResponse()
                            .setResponseCode(200)
                            .setBody(readStringFromJson(app, R.raw.transactions_2018_12_04_count_200_skip_200))
                }
                return MockResponse().setResponseCode(404)
            }
        })

        aggregation.refreshTransactions(fromDate = "2018-08-01", toDate = "2018-08-31") { result ->
            assertEquals(Result.Status.SUCCESS, result.status)
            assertNull(result.error)

            val testObserver = aggregation.fetchTransactions().test()
            testObserver.awaitValue()
            val models = testObserver.value().data
            assertNotNull(models)
            assertEquals(311, models?.size)
        }

        wait(3)

        tearDown()
    }

    @Test
    fun testRefreshTransactionByID() {
        initSetup()

        val body = readStringFromJson(app, R.raw.transaction_id_194630)
        mockServer.setDispatcher(object: Dispatcher() {
            override fun dispatch(request: RecordedRequest?): MockResponse {
                if (request?.trimmedPath == "aggregation/transactions/194630") {
                    return MockResponse()
                            .setResponseCode(200)
                            .setBody(body)
                }
                return MockResponse().setResponseCode(404)
            }
        })

        aggregation.refreshTransaction(194630L) { result ->
            assertEquals(Result.Status.SUCCESS, result.status)
            assertNull(result.error)

            val testObserver = aggregation.fetchTransaction(194630L).test()
            testObserver.awaitValue()
            val model = testObserver.value().data
            assertNotNull(model)
            assertEquals(194630L, model?.transactionId)
        }

        val request = mockServer.takeRequest()
        assertEquals("aggregation/transactions/194630", request.trimmedPath)

        wait(3)

        tearDown()
    }

    @Test
    fun testRefreshTransactionsByIds() {
        initSetup()

        val body = readStringFromJson(app, R.raw.transactions_2018_08_01_valid)
        mockServer.setDispatcher(object: Dispatcher() {
            override fun dispatch(request: RecordedRequest?): MockResponse {
                if (request?.trimmedPath == "${AggregationAPI.URL_TRANSACTIONS}?transaction_ids=1,2,3,4,5") {
                    return MockResponse()
                            .setResponseCode(200)
                            .setBody(body)
                }
                return MockResponse().setResponseCode(404)
            }
        })

        aggregation.refreshTransactions(longArrayOf(1, 2, 3, 4, 5)) { result ->
            assertEquals(Result.Status.SUCCESS, result.status)
            assertNull(result.error)

            val testObserver = aggregation.fetchTransactions().test()
            testObserver.awaitValue()
            val models = testObserver.value().data
            assertNotNull(models)
            assertEquals(111, models?.size)
        }

        val request = mockServer.takeRequest()
        assertEquals("${AggregationAPI.URL_TRANSACTIONS}?transaction_ids=1,2,3,4,5", request.trimmedPath)

        wait(3)

        tearDown()
    }

    @Test
    fun testExcludeTransaction() {
        initSetup()

        val body = readStringFromJson(app, R.raw.transaction_id_194630_excluded)
        mockServer.setDispatcher(object: Dispatcher() {
            override fun dispatch(request: RecordedRequest?): MockResponse {
                if (request?.trimmedPath == "aggregation/transactions/194630") {
                    return MockResponse()
                            .setResponseCode(200)
                            .setBody(body)
                }
                return MockResponse().setResponseCode(404)
            }
        })

        val transaction = testTransactionResponseData(transactionId = 194630, included = true).toTransaction()
        database.transactions().insert(transaction)

        aggregation.excludeTransaction(transactionId = 194630, excluded = true, applyToAll = true) { result ->
            assertEquals(Result.Status.SUCCESS, result.status)
            assertNull(result.error)

            val testObserver = aggregation.fetchTransactions().test()
            testObserver.awaitValue()
            val models = testObserver.value().data
            assertNotNull(models)
            assertEquals(1, models?.size)
            assertEquals(194630L, models?.get(0)?.transactionId)
            assertTrue(models?.get(0)?.included == false)
        }

        val request = mockServer.takeRequest()
        assertEquals("aggregation/transactions/194630", request.trimmedPath)

        wait(3)

        tearDown()
    }

    @Test
    fun testRecategoriseTransaction() {
        initSetup()

        val body = readStringFromJson(app, R.raw.transaction_id_194630)
        mockServer.setDispatcher(object: Dispatcher() {
            override fun dispatch(request: RecordedRequest?): MockResponse {
                if (request?.trimmedPath == "aggregation/transactions/194630") {
                    return MockResponse()
                            .setResponseCode(200)
                            .setBody(body)
                }
                return MockResponse().setResponseCode(404)
            }
        })

        val transaction = testTransactionResponseData(transactionId = 194630, categoryId = 123).toTransaction()
        database.transactions().insert(transaction)

        aggregation.recategoriseTransaction(transactionId = 194630, transactionCategoryId = 77, applyToAll = true) { result ->
            assertEquals(Result.Status.SUCCESS, result.status)
            assertNull(result.error)

            val testObserver = aggregation.fetchTransactions().test()
            testObserver.awaitValue()
            val models = testObserver.value().data
            assertNotNull(models)
            assertEquals(1, models?.size)
            assertEquals(194630L, models?.get(0)?.transactionId)
            assertEquals(77L, models?.get(0)?.categoryId)
        }

        val request = mockServer.takeRequest()
        assertEquals("aggregation/transactions/194630", request.trimmedPath)

        wait(3)

        tearDown()
    }

    @Test
    fun testUpdateTransaction() {
        initSetup()

        val body = readStringFromJson(app, R.raw.transaction_id_194630)
        mockServer.setDispatcher(object: Dispatcher() {
            override fun dispatch(request: RecordedRequest?): MockResponse {
                if (request?.trimmedPath == "aggregation/transactions/194630") {
                    return MockResponse()
                            .setResponseCode(200)
                            .setBody(body)
                }
                return MockResponse().setResponseCode(404)
            }
        })

        val transaction = testTransactionResponseData().toTransaction()

        aggregation.updateTransaction(194630, transaction) { result ->
            assertEquals(Result.Status.SUCCESS, result.status)
            assertNull(result.error)

            val testObserver = aggregation.fetchTransactions().test()
            testObserver.awaitValue()
            val models = testObserver.value().data
            assertNotNull(models)
            assertEquals(1, models?.size)
            assertEquals(194630L, models?.get(0)?.transactionId)
            assertEquals(939L, models?.get(0)?.accountId)
        }

        val request = mockServer.takeRequest()
        assertEquals("aggregation/transactions/194630", request.trimmedPath)

        wait(3)

        tearDown()
    }


    @Test
    fun testTransactionSearch() {
        initSetup()

        val searchTerm = "Travel"
        val requestPath = "${AggregationAPI.URL_TRANSACTIONS_SEARCH}?search_term=$searchTerm&skip=0&count=200"

        mockServer.setDispatcher(object: Dispatcher() {
            override fun dispatch(request: RecordedRequest?): MockResponse {
                if (request?.trimmedPath == requestPath) {
                    return MockResponse()
                            .setResponseCode(200)
                            .setBody(readStringFromJson(app, R.raw.transactions_2018_08_01_valid))
                }
                return MockResponse().setResponseCode(404)
            }
        })

        aggregation.transactionSearch(searchTerm = searchTerm) { resource ->
            assertEquals(Resource.Status.SUCCESS, resource.status)
            assertNull(resource.error)

            val transactionIds = resource.data
            assertNotNull(transactionIds)
            assertEquals(111, transactionIds?.size)

            val testObserver = aggregation.fetchTransactions(transactionIds).test()
            testObserver.awaitValue()
            val models = testObserver.value().data
            assertNotNull(models)
            assertEquals(111, models?.size)
        }

        val request = mockServer.takeRequest()
        assertEquals(requestPath, request.trimmedPath)

        wait(3)

        tearDown()
    }

    @Test
    fun testSearchPaginatedTransactions() {
        initSetup()

        val searchTerm = "Travel"
        val requestPath1 = "${AggregationAPI.URL_TRANSACTIONS_SEARCH}?search_term=$searchTerm&from_date=2018-08-01&to_date=2018-08-31&skip=0&count=200"
        val requestPath2 = "${AggregationAPI.URL_TRANSACTIONS_SEARCH}?search_term=$searchTerm&from_date=2018-08-01&to_date=2018-08-31&skip=200&count=200"

        mockServer.setDispatcher(object: Dispatcher() {
            override fun dispatch(request: RecordedRequest?): MockResponse {
                if (request?.trimmedPath == requestPath1) {
                    return MockResponse()
                            .setResponseCode(200)
                            .setBody(readStringFromJson(app, R.raw.transactions_2018_12_04_count_200_skip_0))
                } else if (request?.trimmedPath == requestPath2) {
                    return MockResponse()
                            .setResponseCode(200)
                            .setBody(readStringFromJson(app, R.raw.transactions_2018_12_04_count_200_skip_200))
                }
                return MockResponse().setResponseCode(404)
            }
        })

        aggregation.transactionSearch(searchTerm = searchTerm, page = 0, fromDate = "2018-08-01", toDate = "2018-08-31") { resource ->
            assertEquals(Resource.Status.SUCCESS, resource.status)
            assertNull(resource.error)

            val transactionIds = resource.data
            assertNotNull(transactionIds)
            assertEquals(200, transactionIds?.size)

            val testObserver = aggregation.fetchTransactions(transactionIds).test()
            testObserver.awaitValue()
            val models = testObserver.value().data
            assertNotNull(models)
            assertEquals(200, models?.size)
        }

        wait(3)

        aggregation.transactionSearch(searchTerm = searchTerm, page = 1, fromDate = "2018-08-01", toDate = "2018-08-31") { resource ->
            assertEquals(Resource.Status.SUCCESS, resource.status)
            assertNull(resource.error)

            val transactionIds = resource.data
            assertNotNull(transactionIds)
            assertEquals(111, transactionIds?.size)

            val testObserver = aggregation.fetchTransactions(transactionIds).test()
            testObserver.awaitValue()
            val models = testObserver.value().data
            assertNotNull(models)
            assertEquals(111, models?.size)
        }

        wait(3)

        tearDown()
    }

    @Test
    fun testTransactionsFetchMissingMerchants() {
        initSetup()

        mockServer.setDispatcher(object: Dispatcher() {
            override fun dispatch(request: RecordedRequest?): MockResponse {
                if (request?.trimmedPath == "${AggregationAPI.URL_TRANSACTIONS}?from_date=2018-06-01&to_date=2018-08-08&skip=0&count=200") {
                    return MockResponse()
                            .setResponseCode(200)
                            .setBody(readStringFromJson(app, R.raw.transactions_2018_08_01_valid))
                } else if (request?.trimmedPath?.contains(AggregationAPI.URL_MERCHANTS) == true) {
                    return MockResponse()
                            .setResponseCode(200)
                            .setBody(readStringFromJson(app, R.raw.merchants_by_id))
                }
                return MockResponse().setResponseCode(404)
            }
        })

        aggregation.refreshTransactions(fromDate = "2018-06-01", toDate = "2018-08-08") { result ->
            assertEquals(Result.Status.SUCCESS, result.status)
            assertNull(result.error)

            val testObserver = aggregation.fetchTransactions().test()
            testObserver.awaitValue()
            val models = testObserver.value().data
            assertNotNull(models)
            assertEquals(111, models?.size)
        }

        wait(3)

        val testObserver2 = aggregation.fetchMerchants().test()
        testObserver2.awaitValue()
        val models2 = testObserver2.value().data
        assertNotNull(models2)
        assertEquals(2, models2?.size)
        assertEquals(238L, models2?.get(0)?.merchantId)

        tearDown()
    }

    // Transaction Summary Tests

    @Test
    fun testFetchTransactionsSummary() {
        initSetup()

        val body = readStringFromJson(app, R.raw.transactions_summary_valid)
        mockServer.setDispatcher(object: Dispatcher() {
            override fun dispatch(request: RecordedRequest?): MockResponse {
                if (request?.trimmedPath == "${AggregationAPI.URL_TRANSACTIONS_SUMMARY}?from_date=2018-06-01&to_date=2018-08-08") {
                    return MockResponse()
                            .setResponseCode(200)
                            .setBody(body)
                }
                return MockResponse().setResponseCode(404)
            }
        })

        aggregation.fetchTransactionsSummary(fromDate = "2018-06-01", toDate = "2018-08-08") { resource ->
            assertEquals(Resource.Status.SUCCESS, resource.status)
            assertNull(resource.error)

            assertNotNull(resource.data)
            assertEquals(166L, resource.data?.count)
            assertEquals((-1039.0).toBigDecimal(), resource.data?.sum)
        }

        val request = mockServer.takeRequest()
        assertEquals("${AggregationAPI.URL_TRANSACTIONS_SUMMARY}?from_date=2018-06-01&to_date=2018-08-08", request.trimmedPath)

        wait(3)

        tearDown()
    }

    @Test
    fun testFetchTransactionsSummaryByIDs() {
        initSetup()

        val body = readStringFromJson(app, R.raw.transactions_summary_valid)
        mockServer.setDispatcher(object: Dispatcher() {
            override fun dispatch(request: RecordedRequest?): MockResponse {
                if (request?.trimmedPath == "${AggregationAPI.URL_TRANSACTIONS_SUMMARY}?transaction_ids=1,2,3,4,5") {
                    return MockResponse()
                            .setResponseCode(200)
                            .setBody(body)
                }
                return MockResponse().setResponseCode(404)
            }
        })

        aggregation.fetchTransactionsSummary(transactionIds = longArrayOf(1, 2, 3, 4, 5)) { resource ->
            assertEquals(Resource.Status.SUCCESS, resource.status)
            assertNull(resource.error)

            assertNotNull(resource.data)
            assertEquals(166L, resource.data?.count)
            assertEquals((-1039.0).toBigDecimal(), resource.data?.sum)
        }

        val request = mockServer.takeRequest()
        assertEquals("${AggregationAPI.URL_TRANSACTIONS_SUMMARY}?transaction_ids=1,2,3,4,5", request.trimmedPath)

        wait(3)

        tearDown()
    }

    // Transaction Category Tests

    @Test
    fun testFetchTransactionCategoryByID() {
        initSetup()

        val data = testTransactionCategoryResponseData()
        val list = mutableListOf(testTransactionCategoryResponseData(), data, testTransactionCategoryResponseData())
        database.transactionCategories().insertAll(*list.map { it.toTransactionCategory() }.toList().toTypedArray())

        val testObserver = aggregation.fetchTransactionCategory(data.transactionCategoryId).test()
        testObserver.awaitValue()
        assertNotNull(testObserver.value().data)
        assertEquals(data.transactionCategoryId, testObserver.value().data?.transactionCategoryId)

        tearDown()
    }

    @Test
    fun testFetchTransactionCategories() {
        initSetup()

        val data1 = testTransactionCategoryResponseData()
        val data2 = testTransactionCategoryResponseData()
        val data3 = testTransactionCategoryResponseData()
        val data4 = testTransactionCategoryResponseData()
        val list = mutableListOf(data1, data2, data3, data4)

        database.transactionCategories().insertAll(*list.map { it.toTransactionCategory() }.toList().toTypedArray())

        val testObserver = aggregation.fetchTransactionCategories().test()
        testObserver.awaitValue()
        assertNotNull(testObserver.value().data)
        assertEquals(4, testObserver.value().data?.size)

        tearDown()
    }

    @Test
    fun testRefreshTransactionCategories() {
        initSetup()

        val body = readStringFromJson(app, R.raw.transaction_categories_valid)
        mockServer.setDispatcher(object: Dispatcher() {
            override fun dispatch(request: RecordedRequest?): MockResponse {
                if (request?.trimmedPath == AggregationAPI.URL_TRANSACTION_CATEGORIES) {
                    return MockResponse()
                            .setResponseCode(200)
                            .setBody(body)
                }
                return MockResponse().setResponseCode(404)
            }
        })

        aggregation.refreshTransactionCategories { result ->
            assertEquals(Result.Status.SUCCESS, result.status)
            assertNull(result.error)

            val testObserver = aggregation.fetchTransactionCategories().test()
            testObserver.awaitValue()
            val models = testObserver.value().data
            assertNotNull(models)
            assertEquals(63, models?.size)
        }

        val request = mockServer.takeRequest()
        assertEquals(AggregationAPI.URL_TRANSACTION_CATEGORIES, request.trimmedPath)

        wait(3)

        tearDown()
    }

    // Merchant Tests

    @Test
    fun testFetchMerchantByID() {
        initSetup()

        val data = testMerchantResponseData()
        val list = mutableListOf(testMerchantResponseData(), data, testMerchantResponseData())
        database.merchants().insertAll(*list.map { it.toMerchant() }.toList().toTypedArray())

        val testObserver = aggregation.fetchMerchant(data.merchantId).test()
        testObserver.awaitValue()
        assertNotNull(testObserver.value().data)
        assertEquals(data.merchantId, testObserver.value().data?.merchantId)

        tearDown()
    }

    @Test
    fun testFetchMerchants() {
        initSetup()

        val data1 = testMerchantResponseData()
        val data2 = testMerchantResponseData()
        val data3 = testMerchantResponseData()
        val data4 = testMerchantResponseData()
        val list = mutableListOf(data1, data2, data3, data4)

        database.merchants().insertAll(*list.map { it.toMerchant() }.toList().toTypedArray())

        val testObserver = aggregation.fetchMerchants().test()
        testObserver.awaitValue()
        assertNotNull(testObserver.value().data)
        assertEquals(4, testObserver.value().data?.size)

        tearDown()
    }

    @Test
    fun testRefreshMerchants() {
        initSetup()

        val body = readStringFromJson(app, R.raw.merchants_valid)
        mockServer.setDispatcher(object: Dispatcher() {
            override fun dispatch(request: RecordedRequest?): MockResponse {
                if (request?.trimmedPath == AggregationAPI.URL_MERCHANTS) {
                    return MockResponse()
                            .setResponseCode(200)
                            .setBody(body)
                }
                return MockResponse().setResponseCode(404)
            }
        })

        aggregation.refreshMerchants { result ->
            assertEquals(Result.Status.SUCCESS, result.status)
            assertNull(result.error)

            val testObserver = aggregation.fetchMerchants().test()
            testObserver.awaitValue()
            val models = testObserver.value().data
            assertNotNull(models)
            assertEquals(1200, models?.size)
        }

        val request = mockServer.takeRequest()
        assertEquals(AggregationAPI.URL_MERCHANTS, request.trimmedPath)

        wait(3)

        tearDown()
    }

    @Test
    fun testRefreshMerchantByID() {
        initSetup()

        val body = readStringFromJson(app, R.raw.merchant_id_197)
        mockServer.setDispatcher(object: Dispatcher() {
            override fun dispatch(request: RecordedRequest?): MockResponse {
                if (request?.trimmedPath == "aggregation/merchants/197") {
                    return MockResponse()
                            .setResponseCode(200)
                            .setBody(body)
                }
                return MockResponse().setResponseCode(404)
            }
        })

        aggregation.refreshMerchant(197L) { result ->
            assertEquals(Result.Status.SUCCESS, result.status)
            assertNull(result.error)

            val testObserver = aggregation.fetchMerchant(197L).test()
            testObserver.awaitValue()
            val model = testObserver.value().data
            assertNotNull(model)
            assertEquals(197L, model?.merchantId)
        }

        val request = mockServer.takeRequest()
        assertEquals("aggregation/merchants/197", request.trimmedPath)

        wait(3)

        tearDown()
    }

    @Test
    fun testRefreshMerchantsByIds() {
        initSetup()

        val body = readStringFromJson(app, R.raw.merchants_by_id)
        mockServer.setDispatcher(object: Dispatcher() {
            override fun dispatch(request: RecordedRequest?): MockResponse {
                if (request?.trimmedPath == "${AggregationAPI.URL_MERCHANTS}?merchant_ids=22,30,31,106,691") {
                    return MockResponse()
                            .setResponseCode(200)
                            .setBody(body)
                }
                return MockResponse().setResponseCode(404)
            }
        })

        aggregation.refreshMerchants(longArrayOf(22, 30, 31, 106, 691)) { result ->
            assertEquals(Result.Status.SUCCESS, result.status)
            assertNull(result.error)

            val testObserver = aggregation.fetchMerchants().test()
            testObserver.awaitValue()
            val models = testObserver.value().data
            assertNotNull(models)
            assertEquals(2, models?.size)
        }

        val request = mockServer.takeRequest()
        assertEquals("${AggregationAPI.URL_MERCHANTS}?merchant_ids=22,30,31,106,691", request.trimmedPath)

        wait(3)

        tearDown()
    }

    @Test
    fun testLinkingRemoveCachedCascade() {
        initSetup()

        val body = readStringFromJson(app, R.raw.providers_valid)
        mockServer.setDispatcher(object: Dispatcher() {
            override fun dispatch(request: RecordedRequest?): MockResponse {
                if (request?.trimmedPath == AggregationAPI.URL_PROVIDERS) {
                    return MockResponse()
                            .setResponseCode(200)
                            .setBody(body)
                }
                return MockResponse().setResponseCode(404)
            }
        })

        database.providers().insert(testProviderResponseData(providerId = 123).toProvider())
        database.providerAccounts().insert(testProviderAccountResponseData(providerAccountId = 234, providerId = 123).toProviderAccount())
        database.accounts().insert(testAccountResponseData(accountId = 345, providerAccountId = 234).toAccount())
        database.transactions().insert(testTransactionResponseData(transactionId = 456, accountId = 345).toTransaction())

        val testObserver1 = aggregation.fetchProvider(providerId = 123).test()
        testObserver1.awaitValue()
        assertEquals(123L, testObserver1.value().data?.providerId)

        val testObserver2 = aggregation.fetchProviderAccount(providerAccountId = 234).test()
        testObserver2.awaitValue()
        assertEquals(234L, testObserver2.value().data?.providerAccountId)

        val testObserver3 = aggregation.fetchAccount(accountId = 345).test()
        testObserver3.awaitValue()
        assertEquals(345L, testObserver3.value().data?.accountId)

        val testObserver4 = aggregation.fetchTransaction(transactionId = 456).test()
        testObserver4.awaitValue()
        assertEquals(456L, testObserver4.value().data?.transactionId)

        aggregation.refreshProviders { result ->
            assertEquals(Result.Status.SUCCESS, result.status)
            assertNull(result.error)

            val testObserver5 = aggregation.fetchProviders().test()
            testObserver5.awaitValue()
            val models = testObserver5.value().data
            assertNotNull(models)
            assertEquals(311, models?.size)

            val testObserver6 = aggregation.fetchProvider(providerId = 123).test()
            testObserver6.awaitValue()
            assertNull(testObserver6.value().data)

            val testObserver7 = aggregation.fetchProviderAccount(providerAccountId = 234).test()
            testObserver7.awaitValue()
            assertNull(testObserver7.value().data)

            val testObserver8 = aggregation.fetchAccount(accountId = 345).test()
            testObserver8.awaitValue()
            assertNull(testObserver8.value().data)

            val testObserver9 = aggregation.fetchTransaction(transactionId = 456).test()
            testObserver9.awaitValue()
            assertNull(testObserver9.value().data)
        }

        val request = mockServer.takeRequest()
        assertEquals(AggregationAPI.URL_PROVIDERS, request.trimmedPath)

        wait(3)

        tearDown()
    }
}<|MERGE_RESOLUTION|>--- conflicted
+++ resolved
@@ -45,13 +45,7 @@
 import us.frollo.frollosdk.keystore.Keystore
 import us.frollo.frollosdk.mapping.*
 import us.frollo.frollosdk.model.*
-import us.frollo.frollosdk.model.api.aggregation.tags.OrderByEnum
-import us.frollo.frollosdk.model.api.aggregation.tags.SortByEnum
 import us.frollo.frollosdk.model.coredata.aggregation.accounts.*
-<<<<<<< HEAD
-import us.frollo.frollosdk.model.coredata.aggregation.tags.TransactionTags
-=======
->>>>>>> 0fb8ef49
 import us.frollo.frollosdk.preferences.Preferences
 import us.frollo.frollosdk.test.R
 import us.frollo.frollosdk.testutils.*
@@ -847,20 +841,11 @@
             }
         })
 
-<<<<<<< HEAD
-        aggregation.refreshUserTags() { result ->
-            assertEquals(Result.Status.SUCCESS, result.status)
-            assertNull(result.error)
-
-            val testObserver = aggregation.fetchAllUserTransactionsTags().test()
-            testObserver.awaitValue()
-=======
         aggregation.refreshTransactionUserTags(null,null,null) { result ->
             assertEquals(Result.Status.SUCCESS, result.status)
             assertNull(result.error)
 
             val testObserver = aggregation.fetchTransactionUserTags().test()
->>>>>>> 0fb8ef49
             val model = testObserver.value().data
             assertNotNull(model)
             assertEquals("pub_lunch", model?.get(0)?.name)
@@ -1009,26 +994,6 @@
         testObserver.awaitValue()
         assertNotNull(testObserver.value().data)
         assertEquals(2, testObserver.value().data?.size)
-
-        tearDown()
-    }
-
-    @Test
-    fun testFetchUserTags() {
-        initSetup()
-
-        val data1 = TransactionTags("TAG1",8,"2011-12-03T10:15:30+01:00","2011-12-03T10:15:30+01:00")
-        val data2 =  TransactionTags("TvG2",4,"2011-12-03T10:15:30+01:00","2011-12-03T10:15:30+01:00")
-        val data3 = TransactionTags("TAG11",7,"2011-12-03T10:15:30+01:00","2011-12-03T10:15:30+01:00")
-        val data4 = TransactionTags("TAG14",10,"2011-12-03T10:15:30+01:00","2011-12-03T10:15:30+01:00")
-        val list = arrayListOf<TransactionTags>(data1, data2, data3, data4)
-
-        database.userTags().insertAll(list)
-
-        val testObserver = aggregation.fetchAllUserTransactionsTags("ta",SortByEnum.COUNT,OrderByEnum.DESC).test()
-        testObserver.awaitValue()
-        assertNotNull(testObserver.value().data)
-        assertEquals(3, testObserver.value().data?.size)
 
         tearDown()
     }
