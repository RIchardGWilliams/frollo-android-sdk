--- conflicted
+++ resolved
@@ -866,24 +866,16 @@
         val body = readStringFromJson(app, R.raw.transactions_user_tags)
         mockServer.setDispatcher(object: Dispatcher() {
             override fun dispatch(request: RecordedRequest?): MockResponse {
-<<<<<<< HEAD
-                if (request?.trimmedPath!!.contains(AggregationAPI.URL_SUGGESTED_USER_TAGS)) {
-=======
                 if (request?.trimmedPath!!.contains(AggregationAPI.URL_SUGGESTED_TAGS)) {
->>>>>>> 7a2032aa
-                    return MockResponse()
-                            .setResponseCode(200)
-                            .setBody(body)
-                }
-                return MockResponse().setResponseCode(404)
-            }
-        })
-
-<<<<<<< HEAD
-        aggregation.fetchSuggestedTransactionUserTags("ca") {
-=======
+                    return MockResponse()
+                            .setResponseCode(200)
+                            .setBody(body)
+                }
+                return MockResponse().setResponseCode(404)
+            }
+        })
+
         aggregation.fetchTransactionSuggestedTags("ca") {
->>>>>>> 7a2032aa
             assertEquals(Resource.Status.SUCCESS, it.status)
             assertNull(it.error)
             val model = it.data!!
@@ -891,11 +883,6 @@
             assertEquals("pub_lunch", model.get(0).name)
             assertEquals(model?.size, 5)
         }
-<<<<<<< HEAD
-
-        mockServer.takeRequest()
-=======
->>>>>>> 7a2032aa
         wait(3)
         tearDown()
     }
