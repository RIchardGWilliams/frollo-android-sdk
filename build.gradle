apply plugin: 'com.android.library'
apply plugin: 'kotlin-android'
apply plugin: 'kotlin-kapt'
apply plugin: 'kotlin-android-extensions'
apply plugin: 'org.jetbrains.dokka-android'

apply from: "ktlint.gradle"

android {
    compileSdkVersion 28
    defaultConfig {
        minSdkVersion 23 // Android 6.0 (Marshmallow)
        targetSdkVersion 28
        versionCode 1
<<<<<<< HEAD
        versionName "1.4.2"
=======
        versionName "1.3.4"
>>>>>>> ee00fc43
        testInstrumentationRunner "androidx.test.runner.AndroidJUnitRunner"
        manifestPlaceholders = [
                'appAuthRedirectScheme': 'frollo-sdk-test'
        ]
    }
    buildTypes {
        // TODO: Configure proguard - debugging crash logs might be a problem due to obfuscation
        // TODO: Make sure to test release version after obfuscation, especially serializable classes
        release {
            debuggable false
            //minifyEnabled true
            //proguardFiles getDefaultProguardFile('proguard-android.txt'), 'proguard-rules.pro'
            //consumerProguardFiles 'lib-proguard-rules.txt'
        }
        debug {
            debuggable true
        }
    }
    compileOptions {
        sourceCompatibility JavaVersion.VERSION_1_8
        targetCompatibility JavaVersion.VERSION_1_8
    }
    sourceSets {
        main.java.srcDirs += 'src/main/kotlin'
        test.java.srcDirs += 'src/test/kotlin'
        androidTest.java.srcDirs += 'src/androidTest/kotlin'

        String sharedTestDir = 'src/sharedTest/kotlin'
        test {
            java.srcDir sharedTestDir
        }
        androidTest {
            java.srcDir sharedTestDir
        }
    }
    kapt {
        arguments {
            // Print schemas for each version of room database
            arg("room.schemaLocation", "$projectDir/schemas".toString())
        }
    }
    dokka {
        outputFormat = 'html'
        outputDirectory = "$buildDir/javadoc"
        reportUndocumented = true
        includeNonPublic = false
        skipDeprecated = false
        skipEmptyPackages = true

        includes = ['overview.md','changelog.md','README.md','extras.md','packages.md']

        packageOptions {
            prefix = "us.frollo.frollosdk.database"
            suppress = true
        }
        packageOptions {
            prefix = "us.frollo.frollosdk.keystore"
            suppress = true
        }
        packageOptions {
            prefix = "us.frollo.frollosdk.network"
            suppress = true
        }
        packageOptions {
            prefix = "us.frollo.frollosdk.preferences"
            suppress = true
        }
    }
}

buildscript {
    ext.kotlin_version_internal = '1.3.40'

    repositories {
        google()
        jcenter()
    }

    dependencies {
        classpath "org.jetbrains.kotlin:kotlin-gradle-plugin:$kotlin_version_internal"
        classpath "org.jetbrains.dokka:dokka-android-gradle-plugin:0.9.17"
    }
}

dependencies {
    implementation fileTree(dir: 'libs', include: ['*.jar'])

    // Kotlin
    implementation "org.jetbrains.kotlin:kotlin-stdlib-jdk7:$kotlin_version_internal"

    // Testing
    testImplementation "junit:junit:4.12"
    testImplementation "org.mockito:mockito-core:2.19.0"
    testImplementation "com.squareup.okhttp3:mockwebserver:3.9.0"
    androidTestImplementation "androidx.test:runner:1.2.0"
    androidTestImplementation "androidx.test:rules:1.2.0"
    androidTestImplementation "androidx.test:core:1.2.0"
    androidTestImplementation "androidx.arch.core:core-testing:2.0.0"
    androidTestImplementation "org.mockito:mockito-android:2.19.0"
    androidTestImplementation "com.squareup.okhttp3:mockwebserver:3.9.0"
    androidTestImplementation "com.squareup.retrofit2:retrofit-mock:2.3.0"
    androidTestImplementation "com.jraska.livedata:testing:0.6.0"
    androidTestImplementation "com.jraska.livedata:testing-ktx:0.6.0"

    // JavaX Annotations
    compileOnly "org.glassfish:javax.annotation:10.0-b28"

    // Android KTX
    implementation "androidx.core:core-ktx:1.0.2"

    // Android Arch Components
    implementation "androidx.lifecycle:lifecycle-livedata:2.0.0"
    implementation "androidx.room:room-runtime:2.0.0"
    kapt "androidx.room:room-compiler:2.0.0"

    // Anko (https://github.com/Kotlin/anko)
    implementation "org.jetbrains.anko:anko:0.10.8"

    // Retrofit
    implementation "com.squareup.retrofit2:retrofit:2.6.0"
    implementation "com.squareup.retrofit2:converter-gson:2.6.0"

    // ThreeTenABP - Date-Time
    implementation "com.jakewharton.threetenabp:threetenabp:1.1.1"

    // Android Debug SDKDatabase
    debugImplementation "com.amitshekhar.android:debug-db:1.0.4"

    // Cryptography - SpongyCastle
    implementation "com.madgag.spongycastle:core:1.58.0.0"
    implementation "com.madgag.spongycastle:prov:1.58.0.0"
    implementation "com.madgag.spongycastle:bcpkix-jdk15on:1.58.0.0"
    implementation "com.madgag.spongycastle:bcpg-jdk15on:1.58.0.0"

    // AppAuth
    implementation "net.openid:appauth:0.7.1"
}
repositories {
    mavenCentral()
}<|MERGE_RESOLUTION|>--- conflicted
+++ resolved
@@ -12,11 +12,7 @@
         minSdkVersion 23 // Android 6.0 (Marshmallow)
         targetSdkVersion 28
         versionCode 1
-<<<<<<< HEAD
-        versionName "1.4.2"
-=======
-        versionName "1.3.4"
->>>>>>> ee00fc43
+        versionName "1.4.3"
         testInstrumentationRunner "androidx.test.runner.AndroidJUnitRunner"
         manifestPlaceholders = [
                 'appAuthRedirectScheme': 'frollo-sdk-test'
