--- conflicted
+++ resolved
@@ -12,11 +12,7 @@
         minSdkVersion 23 // Android 6.0 (Marshmallow)
         targetSdkVersion 28
         versionCode 1
-<<<<<<< HEAD
         versionName "2.0.0"
-=======
-        versionName "1.4.2"
->>>>>>> 38c5c59d
         testInstrumentationRunner "androidx.test.runner.AndroidJUnitRunner"
         manifestPlaceholders = [
                 'appAuthRedirectScheme': 'frollo-sdk-test'
